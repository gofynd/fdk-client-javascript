'use strict';
const validator = require('validator');
const { FdkInvalidExtensionConfig } = require("./error_code");
const urljoin = require('url-join');
const { PlatformConfig, PlatformClient, PartnerConfig } = require("@gofynd/fdk-client-javascript");
const { WebhookRegistry } = require('./webhook');
const logger = require('./logger');
const { fdkAxios } = require('@gofynd/fdk-client-javascript/sdk/common/AxiosHelper');
const { version } = require('./../package.json');
const { TIMEOUT_STATUS, SERVICE_UNAVAILABLE, BAD_GATEWAY } = require('./constants');

class Extension {
    constructor() {
        this.api_key = null;
        this.api_secret = null;
        this.storage = null;
        this.base_url = null;
        this.callbacks = null;
        this.access_mode = null;
        this.cluster = "https://api.fynd.com";
        this.webhookRegistry = null;
        this._isInitialized = false;
    }

    async initialize(data) {

        this._isInitialized = false;

        this.storage = data.storage;

        if (!data.api_key) {
            throw new FdkInvalidExtensionConfig("Invalid api_key");
        }
        this.api_key = data.api_key;

        if (!data.api_secret) {
            throw new FdkInvalidExtensionConfig("Invalid api_secret");
        }
        this.api_secret = data.api_secret;

        if (!data.callbacks || (data.callbacks && (!data.callbacks.auth || !data.callbacks.uninstall))) {
            throw new FdkInvalidExtensionConfig("Missing some of callbacks. Please add all `auth` and `uninstall` callbacks.");
        }

        this.callbacks = data.callbacks;
        this.access_mode = data.access_mode || "offline";

        if (data.cluster) {
            if (!validator.isURL(data.cluster)) {
                throw new FdkInvalidExtensionConfig("Invalid cluster value. Invalid value: " + data.cluster);
            }
            this.cluster = data.cluster;
        }
        this.webhookRegistry = new WebhookRegistry();

        let extensionData = await this.getExtensionDetails();

        if (data.base_url && !validator.isURL(data.base_url)) {
            throw new FdkInvalidExtensionConfig("Invalid base_url value. Invalid value: " + data.base_url);
        }
        else if (!data.base_url) {
            data.base_url = extensionData.base_url;
        }
        this.base_url = data.base_url;

        if (data.scopes) {
            data.scopes = this.verifyScopes(data.scopes, extensionData);
        }
        this.scopes = data.scopes || extensionData.scope;

        logger.debug(`Extension initialized`);

        if (data.webhook_config && Object.keys(data.webhook_config)) {
            await this.webhookRegistry.initialize(data.webhook_config, data);
        }

        this._isInitialized = true;
    }

    get isInitialized() {
        return this._isInitialized;
    }

    verifyScopes(scopes, extensionData) {
        const missingScopes = scopes.filter(val => extensionData.scope.indexOf(val) === -1);
        if (!scopes || scopes.length <= 0 || missingScopes.length) {
            throw new FdkInvalidExtensionConfig("Invalid scopes in extension config. Invalid scopes: " + missingScopes.join(", "));
        }
        return scopes;
    }

    getAuthCallback() {
        return urljoin(this.base_url, "/fp/auth");
    }

    isOnlineAccessMode() {
        return this.access_mode === 'online';
    }

    getPlatformConfig(companyId) {
        if (!this._isInitialized) {
            throw new FdkInvalidExtensionConfig('Extension not initialized due to invalid data')
        }
        let platformConfig = new PlatformConfig({
            companyId: parseInt(companyId),
            domain: this.cluster,
            apiKey: this.api_key,
            apiSecret: this.api_secret,
            useAutoRenewTimer: false
        });
        return platformConfig;

    }

    async getPlatformClient(companyId, session) {
        if (!this._isInitialized) {
            throw new FdkInvalidExtensionConfig('Extension not initialized due to invalid data')
        }
        const SessionStorage = require('./session/session_storage');

        let platformConfig = this.getPlatformConfig(companyId);
        platformConfig.oauthClient.setToken(session);
        platformConfig.oauthClient.token_expires_at = session.access_token_validity;

        if (session.access_token_validity && session.refresh_token) {
            let ac_nr_expired = ((session.access_token_validity - new Date().getTime()) / 1000) <= 120;
            if (ac_nr_expired) {
                logger.debug(`Renewing access token for company ${companyId} with platform config ${logger.safeStringify(platformConfig)}`);
                const renewTokenRes = await platformConfig.oauthClient.renewAccessToken(session.access_mode === 'offline');
                renewTokenRes.access_token_validity = platformConfig.oauthClient.token_expires_at;
                session.updateToken(renewTokenRes);
                await SessionStorage.saveSession(session);
                logger.debug(`Access token renewed for company ${companyId} with response ${logger.safeStringify(renewTokenRes)}`);
            }
        }
        let platformClient = new PlatformClient(platformConfig);
        platformClient.setExtraHeaders({
            'x-ext-lib-version': `js/${version}`
        })
        return platformClient;
    }

<<<<<<< HEAD
    getPartnerConfig(organizationId) {
        if (!this._isInitialized) {
            throw new FdkInvalidExtensionConfig("Extension not initialized due to invalid data");
        }

        let partnerConfig = new PartnerConfig({
            organizationId: organizationId,
            domain: this.cluster,
            apiKey: this.api_key,
            apiSecret: this.api_secret,
            useAutoRenewTimer: false
        })
        return partnerConfig;
    }

    async getPartnerClient(organizationId, session) {
        if (!this._isInitialized) {
            throw new FdkInvalidExtensionConfig('Extension not initialized due to invalid data')
        }
        const SessionStorage = require('./session/session_storage');

        let partnerConfig = this.getPartnerConfig(organizationId);
        partnerConfig.oauthClient.setToken(session);
        partnerConfig.oauthClient.token_expires_at = session.access_token_validity;

        if (session.access_token_validity && session.refresh_token) {
            let ac_nr_expired = ((session.access_token_validity - new Date().getTime()) / 1000) <= 120;
            if (ac_nr_expired) {
                logger.debug(`Renewing access token for organization ${organizationId} with platform config ${logger.safeStringify(platformConfig)}`);
                const renewTokenRes = await partnerConfig.oauthClient.renewAccessToken(session.access_mode === 'offline');
                renewTokenRes.access_token_validity = partnerConfig.oauthClient.token_expires_at;
                session.updateToken(renewTokenRes);
                await SessionStorage.saveSession(session);
                logger.debug(`Access token renewed for organization ${organizationId} with response ${logger.safeStringify(renewTokenRes)}`);
            }
        }
        let platformClient = new PlatformClient(platformConfig);
        platformClient.setExtraHeaders({
            'x-ext-lib-version': `js/${version}`
        })
        return platformClient;
    }

    async getExtensionDetails() {
=======
    async getExtensionDetails(retryCount = 0) {
>>>>>>> 0b1e6c30
        try {
            let url = `${this.cluster}/service/panel/partners/v1.0/extensions/details/${this.api_key}`;
            const token = Buffer.from(
                `${this.api_key}:${this.api_secret}`,
                "utf8"
            ).toString("base64");
            const rawRequest = {
                method: "get",
                url: url,
                headers: {
                    Authorization: `Basic ${token}`,
                    "Content-Type": "application/json",
                    'x-ext-lib-version': `js/${version}`
                },
            };
            let extensionData = await fdkAxios.request(rawRequest);
            logger.debug(`Extension details received: ${logger.safeStringify(extensionData)}`);
            return extensionData;
        } catch (err) {
            const statusCode = (err.response && err.response.status) || err.code;
            
            if ([BAD_GATEWAY, SERVICE_UNAVAILABLE, TIMEOUT_STATUS].includes(statusCode)) {
                
                const SECONDS_5_MILLISECONDS = 1000 * 5;
                let nextRetrySeconds = SECONDS_5_MILLISECONDS;
                // await for 5 second interval after every fail, for 30 seconds. Then retry for 1 min, 2min and 3 min infinitely.
                if (retryCount > 6) {
                    const MAX_MINUTES_TO_WAIT = 3;
                    const MINUTES_TO_WAIT = Math.min((retryCount - 6), MAX_MINUTES_TO_WAIT);
                    nextRetrySeconds = 1000 * 60 * MINUTES_TO_WAIT;
                }
                
                logger.debug(`Extension service not reachable. Retrying fetching extension details. Retry count: ${retryCount}`);
                await (new Promise(function(resolve, reject){
                    setTimeout(resolve, nextRetrySeconds);
                }));

                return this.getExtensionDetails(retryCount + 1);
            }
            throw new FdkInvalidExtensionConfig("Invalid api_key or api_secret. Reason:" + err.message);
        }
    }
}


const extension = new Extension();

module.exports = {
    extension
};<|MERGE_RESOLUTION|>--- conflicted
+++ resolved
@@ -140,7 +140,6 @@
         return platformClient;
     }
 
-<<<<<<< HEAD
     getPartnerConfig(organizationId) {
         if (!this._isInitialized) {
             throw new FdkInvalidExtensionConfig("Extension not initialized due to invalid data");
@@ -184,10 +183,7 @@
         return platformClient;
     }
 
-    async getExtensionDetails() {
-=======
     async getExtensionDetails(retryCount = 0) {
->>>>>>> 0b1e6c30
         try {
             let url = `${this.cluster}/service/panel/partners/v1.0/extensions/details/${this.api_key}`;
             const token = Buffer.from(
