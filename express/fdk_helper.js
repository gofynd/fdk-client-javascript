'use strict';
const { FdkClusterMetaMissingEror } = require("./error_code");
const { PlatformConfig, PlatformClient, ApplicationConfig, ApplicationClient } = require("fdk-client-javascript");

const __helperMap = {};


class FdkHelper {
    constructor(cluster, extension) {
        this.cluster = cluster;
        this.clusterMeta = null;
        this.extension = extension;
        this.storage = this.extension.storage;
        this.callbacks = this.extension.callbacks;
        this.domain = null;
    }

    static getInstance(cluster, extension, clusterMeta) {
        if(__helperMap[cluster]) {
            return __helperMap[cluster];
        }
        let fdkHlper = new FdkHelper(cluster, extension, clusterMeta);
        __helperMap[cluster] = fdkHlper;
        return fdkHlper;
    }

    async setClusterMeta(data) {
        this.clusterMeta = data;
<<<<<<< HEAD
        this.domain = this.clusterMeta.cluster;
=======
        this.domain = new URL(this.clusterMeta.cluster).origin;
>>>>>>> 945e245c
        await this.storage.set(this.cluster, JSON.stringify(data));
    }

    
    async loadClusterMeta() {
        if(this.clusterMeta) {
            return this.clusterMeta;
        }
        let clusterMeta = await this.storage.get(this.cluster);

        if(!clusterMeta) {
            throw new FdkClusterMetaMissingEror('cluster meta missing');
        }

        clusterMeta = JSON.parse(clusterMeta);
        this.clusterMeta = clusterMeta;
<<<<<<< HEAD
        this.domain = this.clusterMeta.cluster;
=======
        this.domain = new URL(this.clusterMeta.cluster).origin;
>>>>>>> 945e245c
        return this.clusterMeta;
    }

    async getPlatformConfigInstance(companyId) {
        await this.loadClusterMeta();
        let platformConfig = new PlatformConfig({
            companyId: parseInt(companyId),
            domain: this.domain,
            apiKey: this.clusterMeta.client_id,
            apiSecret: this.clusterMeta.secret[0]
        });

        return platformConfig;
    }

}

module.exports = FdkHelper;<|MERGE_RESOLUTION|>--- conflicted
+++ resolved
@@ -26,11 +26,7 @@
 
     async setClusterMeta(data) {
         this.clusterMeta = data;
-<<<<<<< HEAD
-        this.domain = this.clusterMeta.cluster;
-=======
         this.domain = new URL(this.clusterMeta.cluster).origin;
->>>>>>> 945e245c
         await this.storage.set(this.cluster, JSON.stringify(data));
     }
 
@@ -47,11 +43,7 @@
 
         clusterMeta = JSON.parse(clusterMeta);
         this.clusterMeta = clusterMeta;
-<<<<<<< HEAD
-        this.domain = this.clusterMeta.cluster;
-=======
         this.domain = new URL(this.clusterMeta.cluster).origin;
->>>>>>> 945e245c
         return this.clusterMeta;
     }
 
