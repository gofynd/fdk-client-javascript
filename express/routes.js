'use strict';
const express = require('express');
const { v4 : uuidv4} = require("uuid");
const Session = require("./session/session");
const SessionStorage = require("./session/session_storage");
const { FdkSessionNotFoundError, FdkInvalidOAuthError } = require("./error_code");
const { SESSION_COOKIE_NAME } = require('./constants');
const { sessionMiddleware } = require('./middleware/session_middleware');
const logger = require('./logger');
const FdkRoutes = express.Router();


function setupRoutes(ext) {

    let storage = ext.storage;
    let callbacks = ext.callbacks;

    FdkRoutes.get("/fp/install", async (req, res, next) => {
        // ?company_id=1&client_id=123313112122
        try {
            let companyId = parseInt(req.query.company_id);
            let platformConfig = ext.getPlatformConfig(companyId);
            let session;
        
            session = new Session(Session.generateSessionId(true));

            let sessionExpires = new Date(Date.now() + 900000); // 15 min

            if(session.isNew) {
                session.company_id = companyId;
                session.scope = ext.scopes;
                session.expires = sessionExpires;
                session.access_mode = 'online'; // Always generate online mode token for extension launch
                session.extension_id = ext.api_key;
            } else {
                if(session.expires) {
                    session.expires = new Date(session.expires);
                }
            }

            req.fdkSession = session;
            req.extension = ext;

            const compCookieName = `${SESSION_COOKIE_NAME}_${companyId}`
            res.header['x-company-id'] = companyId;
            res.cookie(compCookieName, session.id, { 
                secure: true,
                httpOnly: true,
                expires: session.expires,
                signed: true,
                sameSite: "None"
            });
            
            let redirectUrl;

            session.state = uuidv4();

            // pass application id if received
            let authCallback = ext.getAuthCallback();
            if(req.query.application_id) {
                authCallback += "?application_id="+req.query.application_id;
            }

            // start authorization flow 
            redirectUrl = platformConfig.oauthClient.startAuthorization({
                scope: session.scope,
                redirectUri: authCallback,
                state: session.state,
                access_mode: 'online' // Always generate online mode token for extension launch
            });
            await SessionStorage.saveSession(session);
            logger.debug(`Redirecting after install callback to url: ${redirectUrl}`);
            res.redirect(redirectUrl);
        } catch (error) {
            next(error);
        }
    });

    FdkRoutes.get("/fp/auth", sessionMiddleware(false), async (req, res, next) => {
        // ?code=ddjfhdsjfsfh&client_id=jsfnsajfhkasf&company_id=1&state=jashoh
        try {
            if(!req.fdkSession) {
                throw new FdkSessionNotFoundError("Can not complete oauth process as session not found");
            }

            if(req.fdkSession.state !== req.query.state) {
                throw new FdkInvalidOAuthError("Invalid oauth call");
            }
            let companyId = req.fdkSession.company_id
            let platformConfig = ext.getPlatformConfig(req.fdkSession.company_id);
            await platformConfig.oauthClient.verifyCallback(req.query);
            let token = platformConfig.oauthClient.raw_token;
            
<<<<<<< HEAD
            // TODO: check what happens when token expires
            let sessionExpires = new Date(Date.now() + token.expires_in * 1000);
        
            if(!ext.isOnlineAccessMode()) {
                
                let sid = Session.generateSessionId(false, {
                    cluster: ext.cluster,
                    companyId: companyId
                });
                let session;
                session = await SessionStorage.getSession(sid);
                if(!session) {
                    let offlineToken = await ext.getOfflineOAuthToken(companyId, req.query.code);
                    
                    if(ext.scopes.every(val => offlineToken.scope.indexOf(val) >= 0)){
                        session = new Session(sid);

                        session.company_id = companyId;
                        session.scope = ext.scopes;
                        session.state = req.fdkSession.state;
                        session.expires_in = offlineToken.expires_in;
                        session.access_mode = 'offline';
                        session.extension_id = ext.api_key;
                        session.access_token = offlineToken.access_token;
                        session.refresh_token = offlineToken.refresh_token;
                        session.access_token_validity =  new Date(Date.now() + offlineToken.expires_in * 1000).getTime();
                        session.current_user = offlineToken.current_user;
                        
                        await SessionStorage.saveSession(session);
                    }

                } else if(session.extension_id !== ext.api_key) {
                    session = new Session(sid);
                }
                
                
            } 

            req.fdkSession.expires = sessionExpires;
            req.fdkSession.access_token = token.access_token;
            req.fdkSession.expires_in = token.expires_in;
            req.fdkSession.access_token_validity = sessionExpires.getTime();
            req.fdkSession.current_user = token.current_user;

=======
            if(ext.isOnlineAccessMode()) {
                token.expires = sessionExpires;
            } else {
                token.expires = null;
            }
            
            token.access_token_validity = sessionExpires.getTime();
            req.fdkSession.updateToken(token);

>>>>>>> effac203
            await SessionStorage.saveSession(req.fdkSession);

            const compCookieName = `${SESSION_COOKIE_NAME}_${companyId}`
            res.cookie(compCookieName, req.fdkSession.id, { 
                secure: true,
                httpOnly: true,
                expires: sessionExpires,
                signed: true,
                sameSite: "None"
            });
            res.header['x-company-id'] = companyId;

            req.extension = ext;
            if(ext.webhookRegistry.isInitialized()) {
                const client = await ext.getPlatformClient(companyId, req.fdkSession);
                await ext.webhookRegistry.syncEvents(client, null, true);
            }
            let redirectUrl = await ext.callbacks.auth(req);
            logger.debug(`Redirecting after auth callback to url: ${redirectUrl}`);
            res.redirect(redirectUrl);
        } catch (error) {
            next(error);
        }
    });

    FdkRoutes.post("/fp/uninstall", async (req, res, next) => {
        try {
            let {client_id, company_id} = req.body;
            // TODO: Need to discuss - clear session after uninstall, platformClient in not found in request
            if(!ext.isOnlineAccessMode()) {
                let sid = Session.generateSessionId(false, {
                    cluster: ext.cluster,
                    companyId: company_id
                });
                let session = await SessionStorage.getSession(sid);
                const client = await ext.getPlatformClient(company_id, session);
                req.platformClient = client;
            }
            req.extension = ext;
            await ext.callbacks.uninstall(req);
            res.json({success: true});
        } catch (error) {
            res.status(500).json({success: false, message: error});
        }
    });

    return FdkRoutes;
}


module.exports = setupRoutes;<|MERGE_RESOLUTION|>--- conflicted
+++ resolved
@@ -91,8 +91,6 @@
             await platformConfig.oauthClient.verifyCallback(req.query);
             let token = platformConfig.oauthClient.raw_token;
             
-<<<<<<< HEAD
-            // TODO: check what happens when token expires
             let sessionExpires = new Date(Date.now() + token.expires_in * 1000);
         
             if(!ext.isOnlineAccessMode()) {
@@ -135,18 +133,11 @@
             req.fdkSession.expires_in = token.expires_in;
             req.fdkSession.access_token_validity = sessionExpires.getTime();
             req.fdkSession.current_user = token.current_user;
-
-=======
-            if(ext.isOnlineAccessMode()) {
-                token.expires = sessionExpires;
-            } else {
-                token.expires = null;
-            }
+            token.expires = sessionExpires;
+            token.access_token_validity = sessionExpires.getTime();
             
-            token.access_token_validity = sessionExpires.getTime();
             req.fdkSession.updateToken(token);
 
->>>>>>> effac203
             await SessionStorage.saveSession(req.fdkSession);
 
             const compCookieName = `${SESSION_COOKIE_NAME}_${companyId}`
