



##### [Back to Application docs](./README.md)

## Payment Methods
Collect payment through many payment gateway i.e Stripe, Razorpay, Juspay etc.into Fynd or Self account
* [getAggregatorsConfig](#getaggregatorsconfig)
* [attachCardToCustomer](#attachcardtocustomer)
* [getActiveCardAggregator](#getactivecardaggregator)
* [getActiveUserCards](#getactiveusercards)
* [deleteUserCard](#deleteusercard)
* [verifyCustomerForPayment](#verifycustomerforpayment)
* [verifyAndChargePayment](#verifyandchargepayment)
* [initialisePayment](#initialisepayment)
* [checkAndUpdatePaymentStatus](#checkandupdatepaymentstatus)
* [getPaymentModeRoutes](#getpaymentmoderoutes)
* [getPosPaymentModeRoutes](#getpospaymentmoderoutes)
* [getRupifiBannerDetails](#getrupifibannerdetails)
* [getActiveRefundTransferModes](#getactiverefundtransfermodes)
* [enableOrDisableRefundTransferMode](#enableordisablerefundtransfermode)
* [getUserBeneficiariesDetail](#getuserbeneficiariesdetail)
* [verifyIfscCode](#verifyifsccode)
* [getOrderBeneficiariesDetail](#getorderbeneficiariesdetail)
* [verifyOtpAndAddBeneficiaryForBank](#verifyotpandaddbeneficiaryforbank)
* [addBeneficiaryDetails](#addbeneficiarydetails)
* [addRefundBankAccountUsingOTP](#addrefundbankaccountusingotp)
* [verifyOtpAndAddBeneficiaryForWallet](#verifyotpandaddbeneficiaryforwallet)
* [updateDefaultBeneficiary](#updatedefaultbeneficiary)



## Methods with example and description


### getAggregatorsConfig
Get payment gateway keys



```javascript
// Promise
const promise = payment.getAggregatorsConfig({  xApiToken : value,
 refresh : value });

// Async/Await
const data = await payment.getAggregatorsConfig({  xApiToken : value,
 refresh : value });
```





| Argument  |  Type  | Required | Description |
| --------- | -----  | -------- | ----------- |  
| xApiToken | string | no | Used for basic authentication. |    
| refresh | boolean | no | This is a boolean value. Select `true` to remove temporary cache files on payment gateway and replace with the latest one. |  



Use this API to retrieve the payment gateway key, secrets, merchant, SDK/API details to complete a payment at front-end.

*Returned Response:*




[AggregatorsConfigDetailResponse](#AggregatorsConfigDetailResponse)

Success. Returns the keys of all payment gateways. Check the example shown below or refer `AggregatorsConfigDetailResponse` for more details.




<details>
<summary><i>&nbsp; Example:</i></summary>

```json
{
  "simpl": {
    "key": "bf9d0ff65ffe6e54223a871e733bbd1c",
    "secret": "XXXX-XXXX-XXXX-XXXX",
    "config_type": "fynd",
    "sdk": true
  },
  "juspay": {
    "key": "XXXX-XXXX-XXXX-XXXX",
    "secret": "XXXX-XXXX-XXXX-XXXX",
    "config_type": "fynd",
    "merchant_key": "XXXX-XXXX-XXXX-XXXX",
    "sdk": false,
    "api": "https://api.juspay.in"
  },
  "mswipe": {
    "key": "XXXX-XXXX-XXXX-XXXX",
    "secret": "XXXX-XXXX-XXXX-XXXX",
    "config_type": "fynd",
    "merchant_id": "XXXX-XXXX-XXXX-XXXX",
    "user_id": "XXXX-XXXX-XXXX-XXXX",
    "pin": "XXXX-XXXX-XXXX-XXXX",
    "sdk": true,
    "verify_api": "https://www.mswipetech.com/verificationapi/api/VerificationApi/MswipeCardSaleVerificationApi"
  },
  "razorpay": {
    "key": "XXXX-XXXX-XXXX-XXXX",
    "secret": "XXXX-XXXX-XXXX-XXXX",
    "config_type": "fynd",
    "webhook_secret": "XXXX-XXXX-XXXX-XXXX",
    "sdk": true,
    "api": "https://api.razorpay.com/v1/",
    "vpa": "XXXX-XXXX-XXXX-XXXX"
  },
  "success": true,
  "env": "live"
}
```
</details>









---


### attachCardToCustomer
Attach a saved card to customer.



```javascript
// Promise
const promise = payment.attachCardToCustomer({  body : value });

// Async/Await
const data = await payment.attachCardToCustomer({  body : value });
```





| Argument  |  Type  | Required | Description |
| --------- | -----  | -------- | ----------- |
| body | [AttachCardRequest](#AttachCardRequest) | yes | Request body |


Use this API to attach a customer's saved card at the payment gateway, such as Stripe, Juspay.

*Returned Response:*




[AttachCardsResponse](#AttachCardsResponse)

Success. Check the example shown below or refer `AttachCardsResponse` for more details.




<details>
<summary><i>&nbsp; Example:</i></summary>

```json
{
  "success": true,
  "message": "",
  "data": {
    "id": "pm_1IGQlvHY5NCLOJpYNTBP6WpY",
    "brand": "visa",
    "checks": {
      "address_line1_check": null,
      "address_postal_code_check": null,
      "cvc_check": "pass"
    },
    "country": "US",
    "exp_month": 11,
    "exp_year": 2025,
    "fingerprint": "poKWfSweJ0I5CvEA",
    "funding": "credit",
    "generated_from": null,
    "last4": "1111",
    "networks": {
      "available": [
        "visa"
      ],
      "preferred": null
    },
    "three_d_secure_usage": {
      "supported": true
    },
    "wallet": null
  }
}
```
</details>









---


### getActiveCardAggregator
Fetch active payment gateway for card payments



```javascript
// Promise
const promise = payment.getActiveCardAggregator({  refresh : value });

// Async/Await
const data = await payment.getActiveCardAggregator({  refresh : value });
```





| Argument  |  Type  | Required | Description |
| --------- | -----  | -------- | ----------- |  
| refresh | boolean | no |  |  



Use this API to retrieve an active payment aggregator along with the Customer ID. This is applicable for cards payments only.

*Returned Response:*




[ActiveCardPaymentGatewayResponse](#ActiveCardPaymentGatewayResponse)

Success. Returns an active payment gateway. Check the example shown below or refer `ActiveCardPaymentGatewayResponse` for more details.




<details>
<summary><i>&nbsp; Example:</i></summary>

```json
{
  "success": true,
  "message": "",
  "cards": {
    "aggregator": "Stripe",
    "api": "https://www.example.com/cards/",
    "customer_id": "lorem_12345"
  }
}
```
</details>









---


### getActiveUserCards
Fetch the list of cards saved by the user



```javascript
// Promise
const promise = payment.getActiveUserCards({  forceRefresh : value });

// Async/Await
const data = await payment.getActiveUserCards({  forceRefresh : value });
```





| Argument  |  Type  | Required | Description |
| --------- | -----  | -------- | ----------- |  
| forceRefresh | boolean | no |  |  



Use this API to retrieve a list of cards stored by user from an active payment gateway.

*Returned Response:*




[ListCardsResponse](#ListCardsResponse)

Success. Returns a list of cards saved by the user. Check the example shown below or refer `ListCardsResponse` for more details.




<details>
<summary><i>&nbsp; Example:</i></summary>

```json
{
  "success": true,
  "message": "Success",
  "data": [
    {
      "aggregator_name": "Razorpay",
      "card_id": "token_lorem_ipsum_001",
      "card_token": "card_token_lorem_ipsum_001",
      "card_reference": "ref_lorem_ipsum_001",
      "card_number": "XXXX-XXXX-XXXX-1111",
      "card_isin": "001",
      "exp_year": 2025,
      "exp_month": 5,
      "card_type": "credit",
      "card_issuer": "ICIC",
      "card_brand": "VISA",
      "nickname": "Visa",
      "card_name": "Lorem Ipsum",
      "expired": false,
      "card_fingerprint": null,
      "card_brand_image": "https://hdn-1.fynd.com/payment/visa.png"
    }
  ]
}
```
</details>









---


### deleteUserCard
Delete a card



```javascript
// Promise
const promise = payment.deleteUserCard({  body : value });

// Async/Await
const data = await payment.deleteUserCard({  body : value });
```





| Argument  |  Type  | Required | Description |
| --------- | -----  | -------- | ----------- |
| body | [DeletehCardRequest](#DeletehCardRequest) | yes | Request body |


Use this API to delete a card added by a user on the payment gateway and clear the cache.

*Returned Response:*




[DeleteCardsResponse](#DeleteCardsResponse)

Success. Returns a success message if card is deleted.




<details>
<summary><i>&nbsp; Example:</i></summary>

```json
{
  "success": true
}
```
</details>









---


### verifyCustomerForPayment
Validate customer for payment



```javascript
// Promise
const promise = payment.verifyCustomerForPayment({  body : value });

// Async/Await
const data = await payment.verifyCustomerForPayment({  body : value });
```





| Argument  |  Type  | Required | Description |
| --------- | -----  | -------- | ----------- |
| body | [ValidateCustomerRequest](#ValidateCustomerRequest) | yes | Request body |


Use this API to check if the customer is eligible to use credit-line facilities such as Simpl Pay Later and Rupifi.

*Returned Response:*




[ValidateCustomerResponse](#ValidateCustomerResponse)

Success. Check the example shown below or refer `ValidateCustomerResponse` for more details.




<details>
<summary><i>&nbsp; Example:</i></summary>

```json
{
  "success": true,
  "message": "data fetched",
  "data": {
    "api_version": 2,
    "data": {
      "approved": true,
      "button_text": "Buy Now, Pay Later",
      "first_transaction": false
    },
    "aggregator": "Simpl"
  }
}
```
</details>









---


### verifyAndChargePayment
Verify and charge payment



```javascript
// Promise
const promise = payment.verifyAndChargePayment({  body : value });

// Async/Await
const data = await payment.verifyAndChargePayment({  body : value });
```





| Argument  |  Type  | Required | Description |
| --------- | -----  | -------- | ----------- |
| body | [ChargeCustomerRequest](#ChargeCustomerRequest) | yes | Request body |


Use this API to verify and check the status of a payment transaction (server-to-server) made through aggregators like Simpl and Mswipe.

*Returned Response:*




[ChargeCustomerResponse](#ChargeCustomerResponse)

Success. Check the example shown below or refer `ChargeCustomerResponse` for more details.




<details>
<summary><i>&nbsp; Example:</i></summary>

```json
{
  "success": true,
  "message": "Payment Successful",
  "status": "complete",
  "order_id": "FY000000001000000101",
  "aggregator": "Simpl",
  "cart_id": "0000000",
  "delivery_address_id": "0000000"
}
```
</details>









---


### initialisePayment
Initialize a payment (server-to-server) for UPI and BharatQR



```javascript
// Promise
const promise = payment.initialisePayment({  body : value });

// Async/Await
const data = await payment.initialisePayment({  body : value });
```





| Argument  |  Type  | Required | Description |
| --------- | -----  | -------- | ----------- |
| body | [PaymentInitializationRequest](#PaymentInitializationRequest) | yes | Request body |


PUse this API to inititate payment using UPI, BharatQR, wherein the UPI requests are send to the app and QR code is displayed on the screen.

*Returned Response:*




[PaymentInitializationResponse](#PaymentInitializationResponse)

Success. Check the example shown below or refer `PaymentInitializationResponse` for more details.




<details>
<summary><i>&nbsp; Example:</i></summary>

```json
{
  "success": true,
  "aggregator": "UPI_Razorpay",
  "method": "upi",
  "status": "success",
  "merchant_order_id": "FY000120000101",
  "aggregator_order_id": "lorem_GX8W00p2ipsum",
  "polling_url": "https://api.fynd.com/service/application/payment/v0.1/payments/confirm/polling/?app_id=000000000000000000000001",
  "timeout": 240,
  "virtual_id": null,
  "razorpay_payment_id": "pay_dummy_001",
  "customer_id": "cust_dummy_001"
}
```
</details>









---


### checkAndUpdatePaymentStatus
Performs continuous polling to check status of payment on the server



```javascript
// Promise
const promise = payment.checkAndUpdatePaymentStatus({  body : value });

// Async/Await
const data = await payment.checkAndUpdatePaymentStatus({  body : value });
```





| Argument  |  Type  | Required | Description |
| --------- | -----  | -------- | ----------- |
| body | [PaymentStatusUpdateRequest](#PaymentStatusUpdateRequest) | yes | Request body |


Use this API to perform continuous polling at intervals to check the status of payment until timeout.

*Returned Response:*




[PaymentStatusUpdateResponse](#PaymentStatusUpdateResponse)

Success. Returns the status of payment. Check the example shown below or refer `PaymentStatusUpdateResponse` for more details.




<details>
<summary><i>&nbsp; Example:</i></summary>

```json
{
  "aggregator_name": "UPI_Razorpay",
  "status": "success",
  "retry": false
}
```
</details>









---


### getPaymentModeRoutes
Get applicable payment options



```javascript
// Promise
const promise = payment.getPaymentModeRoutes({  amount : value,
 cartId : value,
 pincode : value,
 checkoutMode : value,
 refresh : value,
 cardReference : value,
 userDetails : value });

// Async/Await
const data = await payment.getPaymentModeRoutes({  amount : value,
 cartId : value,
 pincode : value,
 checkoutMode : value,
 refresh : value,
 cardReference : value,
 userDetails : value });
```





| Argument  |  Type  | Required | Description |
| --------- | -----  | -------- | ----------- | 
| amount | number | yes | Payable amount. |   
| cartId | string | yes | Identifier of the cart. |   
| pincode | string | yes | The PIN Code of the destination address, e.g. 400059 |   
| checkoutMode | string | yes | Option to checkout for self or for others. |    
| refresh | boolean | no | This is a boolean value. Select `true` to remove temporary cache files on payment gateway and replace with the latest one. |    
| cardReference | string | no | Card reference id of user's debit or credit card. |    
| userDetails | string | no | URIencoded JSON containing details of an anonymous user. |  



Use this API to get all valid payment options for doing a payment.

*Returned Response:*




[PaymentModeRouteResponse](#PaymentModeRouteResponse)

Success. Returns all available options for payment. Check the example shown below or refer `PaymentModeRouteResponse` for more details.




<details>
<summary><i>&nbsp; Example:</i></summary>

```json
{
  "success": true,
  "payment_options": {
    "payment_option": [
      {
        "name": "CARD",
        "display_priority": 2,
        "payment_mode_id": 2,
        "display_name": "Card",
        "list": [],
        "anonymous_enable": true,
        "aggregator_name": "Razorpay",
        "add_card_enabled": false
      },
      {
        "name": "NB",
        "display_priority": 3,
        "payment_mode_id": 3,
        "display_name": "Net Banking",
        "list": [
          {
            "aggregator_name": "Razorpay",
            "name": "ICICI Bank",
            "code": "ICIC",
            "bank_name": "ICICI Bank",
            "bank_code": "ICIC",
            "url": "https://hdn-1.fynd.com/payment/NB_ICICI.png",
            "logo_url": {
              "small": "https://hdn-1.fynd.com/payment/NB_ICICI.png",
              "large": "https://hdn-1.fynd.com/payment/NB_ICICI.png"
            },
            "merchant_code": "NB_ICICI",
            "display_priority": 1,
            "display_name": "ICICI Bank"
          },
          {
            "aggregator_name": "Razorpay",
            "name": "HDFC Bank",
            "code": "HDFC",
            "bank_name": "HDFC Bank",
            "bank_code": "HDFC",
            "url": "https://hdn-1.fynd.com/payment/NB_HDFC.png",
            "logo_url": {
              "small": "https://hdn-1.fynd.com/payment/NB_HDFC.png",
              "large": "https://hdn-1.fynd.com/payment/NB_HDFC.png"
            },
            "merchant_code": "NB_HDFC",
            "display_priority": 2,
            "display_name": "HDFC Bank"
          },
          {
            "aggregator_name": "Razorpay",
            "name": "Axis Bank",
            "code": "UTIB",
            "bank_name": "Axis Bank",
            "bank_code": "UTIB",
            "url": "https://hdn-1.fynd.com/payment/NB_AXIS.png",
            "logo_url": {
              "small": "https://hdn-1.fynd.com/payment/NB_AXIS.png",
              "large": "https://hdn-1.fynd.com/payment/NB_AXIS.png"
            },
            "merchant_code": "NB_AXIS",
            "display_priority": 3,
            "display_name": "Axis Bank"
          },
          {
            "aggregator_name": "Razorpay",
            "name": "State Bank of India",
            "code": "SBIN",
            "bank_name": "State Bank of India",
            "bank_code": "SBIN",
            "url": "https://hdn-1.fynd.com/payment/NB_SBI.png",
            "logo_url": {
              "small": "https://hdn-1.fynd.com/payment/NB_SBI.png",
              "large": "https://hdn-1.fynd.com/payment/NB_SBI.png"
            },
            "merchant_code": "NB_SBI",
            "display_priority": 4,
            "display_name": "State Bank of India"
          },
          {
            "aggregator_name": "Razorpay",
            "name": "Kotak Mahindra Bank",
            "code": "KKBK",
            "bank_name": "Kotak Mahindra Bank",
            "bank_code": "KKBK",
            "url": "https://hdn-1.fynd.com/payment/NB_KOTAK.png",
            "logo_url": {
              "small": "https://hdn-1.fynd.com/payment/NB_KOTAK.png",
              "large": "https://hdn-1.fynd.com/payment/NB_KOTAK.png"
            },
            "merchant_code": "NB_KOTAK",
            "display_priority": 5,
            "display_name": "Kotak Mahindra Bank"
          },
          {
            "aggregator_name": "Razorpay",
            "name": "Indusind Bank",
            "code": "INDB",
            "bank_name": "Indusind Bank",
            "bank_code": "INDB",
            "url": "https://hdn-1.fynd.com/payment/NB_INDUS.png",
            "logo_url": {
              "small": "https://hdn-1.fynd.com/payment/NB_INDUS.png",
              "large": "https://hdn-1.fynd.com/payment/NB_INDUS.png"
            },
            "merchant_code": "INDB",
            "display_priority": 6,
            "display_name": "Indusind Bank"
          },
          {
            "aggregator_name": "Razorpay",
            "name": "City Union Bank",
            "code": "CIUB",
            "bank_name": "City Union Bank",
            "bank_code": "CIUB",
            "url": "https://hdn-1.fynd.com/payment/NB_generic.png",
            "logo_url": {
              "small": "https://hdn-1.fynd.com/payment/NB_generic.png",
              "large": "https://hdn-1.fynd.com/payment/NB_generic.png"
            },
            "merchant_code": "NB_CUB",
            "display_priority": 9,
            "display_name": "City Union Bank"
          },
          {
            "aggregator_name": "Razorpay",
            "name": "Catholic Syrian Bank",
            "code": "CSBK",
            "bank_name": "Catholic Syrian Bank",
            "bank_code": "CSBK",
            "url": "https://hdn-1.fynd.com/payment/NB_generic.png",
            "logo_url": {
              "small": "https://hdn-1.fynd.com/payment/NB_generic.png",
              "large": "https://hdn-1.fynd.com/payment/NB_generic.png"
            },
            "merchant_code": "CSBK",
            "display_priority": 11,
            "display_name": "Catholic Syrian Bank"
          },
          {
            "aggregator_name": "Razorpay",
            "name": "State Bank of Hyderabad",
            "code": "SBHY",
            "bank_name": "State Bank of Hyderabad",
            "bank_code": "SBHY",
            "url": "https://hdn-1.fynd.com/payment/NB_generic.png",
            "logo_url": {
              "small": "https://hdn-1.fynd.com/payment/NB_generic.png",
              "large": "https://hdn-1.fynd.com/payment/NB_generic.png"
            },
            "merchant_code": "NB_SBH",
            "display_priority": 12,
            "display_name": "State Bank of Hyderabad"
          },
          {
            "aggregator_name": "Razorpay",
            "name": "Allahabad Bank",
            "code": "ALLA",
            "bank_name": "Allahabad Bank",
            "bank_code": "ALLA",
            "url": "https://hdn-1.fynd.com/payment/NB_generic.png",
            "logo_url": {
              "small": "https://hdn-1.fynd.com/payment/NB_generic.png",
              "large": "https://hdn-1.fynd.com/payment/NB_generic.png"
            },
            "merchant_code": "ALLA",
            "display_priority": 15,
            "display_name": "Allahabad Bank"
          },
          {
            "aggregator_name": "Razorpay",
            "name": "Syndicate Bank",
            "code": "SYNB",
            "bank_name": "Syndicate Bank",
            "bank_code": "SYNB",
            "url": "https://hdn-1.fynd.com/payment/NB_generic.png",
            "logo_url": {
              "small": "https://hdn-1.fynd.com/payment/NB_generic.png",
              "large": "https://hdn-1.fynd.com/payment/NB_generic.png"
            },
            "merchant_code": "SYNB",
            "display_priority": 17,
            "display_name": "Syndicate Bank"
          }
        ]
      },
      {
        "name": "WL",
        "display_priority": 4,
        "payment_mode_id": 4,
        "display_name": "Wallet",
        "list": [
          {
            "wallet_name": "Paytm",
            "wallet_code": "paytm",
            "name": "Paytm",
            "display_name": "Paytm",
            "code": "paytm",
            "wallet_id": 4,
            "merchant_code": "PAYTM",
            "logo_url": {
              "small": "https://hdn-1.fynd.com/payment/paytm_logo_small.png",
              "large": "https://hdn-1.fynd.com/payment/paytm_logo_large.png"
            },
            "aggregator_name": "Juspay",
            "display_priority": 1
          },
          {
            "wallet_name": "Amazon Pay",
            "wallet_code": "amazonpay",
            "name": "Amazon Pay",
            "display_name": "Amazon Pay",
            "code": "amazonpay",
            "wallet_id": 10,
            "merchant_code": "AMAZONPAY",
            "logo_url": {
              "small": "https://hdn-1.fynd.com/payment/amazon-pay.png",
              "large": "https://hdn-1.fynd.com/payment/amazon-pay.png"
            },
            "aggregator_name": "Razorpay",
            "display_priority": 9
          }
        ]
      },
      {
        "name": "UPI",
        "display_priority": 9,
        "payment_mode_id": 7,
        "display_name": "UPI",
        "list": [
          {
            "aggregator_name": "Razorpay",
            "name": "UPI",
            "display_name": "BHIM UPI",
            "code": "UPI",
            "logo_url": {
              "small": "https://hdn-1.fynd.com/payment/upi_100x78.png",
              "large": "https://hdn-1.fynd.com/payment/upi_150x100.png"
            },
            "merchant_code": "UPI",
            "timeout": 310,
            "retry_count": 0,
            "fynd_vpa": "shopsense.rzp@hdfcbank",
            "intent_flow": true,
            "intent_app": [
              {
                "code": "google_pay",
                "display_name": "Google Pay",
                "package_name": "com.google.android.apps.nbu.paisa.user",
                "logos": {
                  "small": "https://hdn-1.fynd.com/payment/upi-google-pay.png",
                  "large": "https://hdn-1.fynd.com/payment/upi-google-pay.png"
                }
              }
            ],
            "intent_app_error_list": [
              "com.csam.icici.bank.imobile",
              "in.org.npci.upiapp",
              "com.whatsapp"
            ],
            "intent_app_error_dict_list": [
              {
                "package_name": "com.csam.icici.bank.imobile",
                "code": "icici"
              },
              {
                "package_name": "in.org.npci.upiapp",
                "code": "upiapp"
              },
              {
                "package_name": "com.whatsapp",
                "code": "whatsapp"
              }
            ]
          }
        ]
      },
      {
        "name": "JUSPAYPG",
        "display_priority": 18,
        "payment_mode_id": 24,
        "display_name": "Pay Using Juspay",
        "list": []
      },
      {
        "name": "PL",
        "display_priority": 21,
        "display_name": "Pay Later",
        "list": [
          {
            "aggregator_name": "Simpl",
            "name": "Simpl",
            "display_name": "Simpl",
            "code": "simpl",
            "merchant_code": "SIMPL",
            "logo": "https://hdn-1.fynd.com/payment/simpl_logo.png",
            "logo_url": {
              "small": "https://hdn-1.fynd.com/payment/simpl_logo.png",
              "large": "https://hdn-1.fynd.com/payment/simpl_logo.png"
            }
          }
        ]
      }
    ],
    "payment_flows": {
      "simpl": {
        "data": {
          "gateway": {
            "route": "simpl",
            "entity": "sdk",
            "is_customer_validation_required": true,
            "cust_validation_url": "https://api.fyndx0.de/gringotts/api/v1/validate-customer/?app_id=000000000000000000000001",
            "sdk": {
              "config": {
                "redirect": false,
                "callback_url": null,
                "action_url": "https://api.fyndx0.de/platform/payment/v2/external/payments/confirm/charge/?app_id=000000000000000000000001"
              },
              "data": {
                "user_phone": "9999632145",
                "user_email": "app@fynd.com"
              }
            },
            "return_url": null
          }
        },
        "api_link": "",
        "payment_flow": "sdk",
        "payment_flow_data": {
          "is_customer_validation_required": true,
          "cust_validation_url": "https://api.fyndx0.de/platform/payment/api/v1/validate-customer/?app_id=000000000000000000000001",
          "config": {
            "redirect": false,
            "final_payment_action_url": "https://api.fyndx0.de/platform/payment/v2/external/payments/confirm/charge/?app_id=000000000000000000000001"
          },
          "data": {
            "user_phone": null,
            "user_email": null
          },
          "return_url": null
        }
      },
      "mswipe": {
        "data": {
          "gateway": {
            "sdk": {
              "config": {
                "redirect": false,
                "action_url": "url",
                "webhook_url": "url",
                "timeout": 60
              }
            }
          }
        },
        "api_link": "",
        "payment_flow": "sdk"
      },
      "juspay": {
        "data": {},
        "api_link": "https://sandbox.juspay.in/txns",
        "payment_flow": "api"
      },
      "razorpay": {
        "data": {},
        "api_link": "",
        "payment_flow": "sdk"
      },
      "bqr_razorpay": {
        "data": {},
        "api_link": "https://api.fyndx0.de/platform/payment/v2/external/payments/request/?app_id=000000000000000000000001",
        "payment_flow": "api"
      },
      "fynd": {
        "data": {},
        "api_link": "",
        "payment_flow": "api"
      },
      "jio": {
        "data": {},
        "api_link": "",
        "payment_flow": "api"
      },
      "stripe": {
        "data": {},
        "api_link": "",
        "payment_flow": "sdk"
      },
      "ccavenue": {
        "data": {},
        "api_link": "",
        "payment_flow": "sdk"
      },
      "payumoney": {
        "data": {},
        "api_link": "",
        "payment_flow": "sdk"
      },
      "rupifi": {
        "data": {},
        "api_link": "",
        "return_url": "",
        "payment_flow": "api",
        "cust_validation_url": "https://api.jiox0.de/gringotts/api/v1/validate-customer/",
        "payment_flow_data": {
          "is_customer_validation_required": true,
          "cust_validation_url": "https://api.fyndx0.de/platform/payment/api/v1/validate-customer/?app_id=000000000000000000000001",
          "config": {
            "redirect": false,
            "final_payment_action_url": "https://api.fyndx0.de/platform/payment/v2/external/payments/confirm/charge/?app_id=000000000000000000000001"
          },
          "data": {
            "user_phone": null,
            "user_email": null
          },
          "return_url": null
        }
      }
    }
  }
}
```
</details>









---


### getPosPaymentModeRoutes
Get applicable payment options for Point-of-Sale (POS)



```javascript
// Promise
const promise = payment.getPosPaymentModeRoutes({  amount : value,
 cartId : value,
 pincode : value,
 checkoutMode : value,
 orderType : value,
 refresh : value,
 cardReference : value,
 userDetails : value });

// Async/Await
const data = await payment.getPosPaymentModeRoutes({  amount : value,
 cartId : value,
 pincode : value,
 checkoutMode : value,
 orderType : value,
 refresh : value,
 cardReference : value,
 userDetails : value });
```





| Argument  |  Type  | Required | Description |
| --------- | -----  | -------- | ----------- | 
| amount | number | yes | Payable amount. |   
| cartId | string | yes | Identifier of the cart. |   
| pincode | string | yes | The PIN Code of the destination address, e.g. 400059 |   
| checkoutMode | string | yes | Option to checkout for self or for others. |    
| refresh | boolean | no | This is a boolean value. Select `true` to remove temporary cache files on payment gateway and replace with the latest one. |    
| cardReference | string | no | Card reference id of user's debit or credit card. |   
| orderType | string | yes | The order type of shipment * HomeDelivery - If the customer wants the order home-delivered * PickAtStore - If the customer wants the handover of an order at the store itself. |    
| userDetails | string | no | URIencoded JSON containing details of an anonymous user. |  



Use this API to get all valid payment options for doing a payment in POS.

*Returned Response:*




[PaymentModeRouteResponse](#PaymentModeRouteResponse)

Success. Returns all available options for payment. Check the example shown below or refer `PaymentModeRouteResponse` for more details.




<details>
<summary><i>&nbsp; Example:</i></summary>

```json
{
  "success": true,
  "payment_options": {
    "payment_option": [
      {
        "name": "CAS",
        "display_priority": 21,
        "payment_mode_id": 39,
        "display_name": "Cash at Store",
        "list": [
          {
            "aggregator_name": "Fynd",
            "name": "CAS",
            "display_name": "CASH",
            "code": "CAS",
            "logo_url": {
              "large": "https://hdn-1.fynd.com/payment/cod.png",
              "small": "https://hdn-1.fynd.com/payment/cod.png"
            },
            "merchant_code": "CAS"
          }
        ]
      },
      {
        "name": "CSAS",
        "display_priority": 21,
        "payment_mode_id": 40,
        "display_name": "Card Swiped at Store",
        "list": [
          {
            "aggregator_name": "Fynd",
            "name": "CSAS",
            "display_name": "Card Swipe",
            "code": "CSAS",
            "logo_url": {
              "large": "https://hdn-1.fynd.com/payment/cod.png",
              "small": "https://hdn-1.fynd.com/payment/cod.png"
            },
            "merchant_code": "CSAS"
          }
        ]
      },
      {
        "name": "UPI",
        "display_priority": 9,
        "payment_mode_id": 7,
        "display_name": "UPI",
        "list": [
          {
            "aggregator_name": "Razorpay",
            "name": "UPI",
            "display_name": "BHIM UPI",
            "code": "UPI",
            "logo_url": {
              "small": "https://hdn-1.fynd.com/payment/upi_100x78.png",
              "large": "https://hdn-1.fynd.com/payment/upi_150x100.png"
            },
            "merchant_code": "UPI",
            "timeout": 240,
            "retry_count": 0,
            "fynd_vpa": "shopsense.rzp@hdfcbank",
            "intent_flow": true,
            "intent_app": [
              {
                "code": "google_pay",
                "display_name": "Google Pay",
                "package_name": "com.google.android.apps.nbu.paisa.user",
                "logos": {
                  "small": "https://hdn-1.fynd.com/payment/upi-google-pay.png",
                  "large": "https://hdn-1.fynd.com/payment/upi-google-pay.png"
                }
              }
            ],
            "intent_app_error_list": [
              "com.csam.icici.bank.imobile",
              "in.org.npci.upiapp",
              "com.whatsapp"
            ],
            "intent_app_error_dict_list": [
              {
                "package_name": "com.csam.icici.bank.imobile",
                "code": "icici"
              },
              {
                "package_name": "in.org.npci.upiapp",
                "code": "upiapp"
              },
              {
                "package_name": "com.whatsapp",
                "code": "whatsapp"
              }
            ]
          }
        ]
      }
    ],
    "payment_flows": {
      "simpl": {
        "data": {
          "gateway": {
            "route": "simpl",
            "entity": "sdk",
            "is_customer_validation_required": true,
            "cust_validation_url": "https://api.fyndx0.de/gringotts/api/v1/validate-customer/?app_id=000000000000000000000001",
            "sdk": {
              "config": {
                "redirect": false,
                "callback_url": null,
                "action_url": "https://api.fyndx0.de/platform/payment/v2/external/payments/confirm/charge/?app_id=000000000000000000000001"
              },
              "data": {
                "user_phone": "9999632145",
                "user_email": "app@fynd.com"
              }
            },
            "return_url": null
          }
        },
        "api_link": "",
        "payment_flow": "sdk"
      },
      "juspay": {
        "data": {},
        "api_link": "https://sandbox.juspay.in/txns",
        "payment_flow": "api"
      },
      "razorpay": {
        "data": {},
        "api_link": "",
        "payment_flow": "sdk"
      },
      "upi_razorpay": {
        "data": {},
        "api_link": "https://api.fyndx0.de/platform/payment/v2/external/payments/request/?app_id=000000000000000000000001",
        "payment_flow": "api"
      },
      "bqr_razorpay": {
        "data": {},
        "api_link": "https://api.fyndx0.de/platform/payment/v2/external/payments/request/?app_id=000000000000000000000001",
        "payment_flow": "api"
      },
      "cashfree": {
        "data": {},
        "api_link": "",
        "payment_flow": "api"
      },
      "fynd": {
        "data": {},
        "api_link": "",
        "payment_flow": "api"
      },
      "jio": {
        "data": {},
        "api_link": "",
        "payment_flow": "api"
      },
      "stripe": {
        "data": {},
        "api_link": "",
        "payment_flow": "sdk"
      },
      "ccavenue": {
        "data": {},
        "api_link": "",
        "payment_flow": "sdk"
      },
      "payumoney": {
        "data": {},
        "api_link": "",
        "payment_flow": "sdk"
      },
      "rupifi": {
        "data": {},
        "api_link": "",
        "return_url": "",
        "payment_flow": "api",
        "cust_validation_url": "https://api.jiox0.de/gringotts/api/v1/validate-customer/"
      }
    }
  }
}
```
</details>









---


### getRupifiBannerDetails
Get CreditLine Offer



```javascript
// Promise
const promise = payment.getRupifiBannerDetails();

// Async/Await
const data = await payment.getRupifiBannerDetails();
```






Get CreditLine Offer if user is tentatively approved by rupifi

*Returned Response:*




[RupifiBannerResponse](#RupifiBannerResponse)

Success. Return CreditLine Offer detail. Check the example shown below or refer `RupifiBannerResponseSchema` for more details.




<details>
<summary><i>&nbsp; Example:</i></summary>

```json
{
  "success": true,
  "data": {
    "kyc_url": "http://rupifi.kyc1.com/",
    "status": "APPROVED"
  }
}
```
</details>









---


### getActiveRefundTransferModes
Lists the mode of refund



```javascript
// Promise
const promise = payment.getActiveRefundTransferModes();

// Async/Await
const data = await payment.getActiveRefundTransferModes();
```






Use this API to retrieve eligible refund modes (such as Netbanking) and add the beneficiary details.

*Returned Response:*




[TransferModeResponse](#TransferModeResponse)

Success. Shows the available refund mode to choose, e.g. Netbanking. Check the example shown below or refer `TransferModeResponse` for more details.




<details>
<summary><i>&nbsp; Example:</i></summary>

```json
{
  "data": [
    {
      "display_name": "BANK",
      "items": [
        {
          "id": 6,
          "name": "bank",
          "display_name": "BANK",
          "logo_small": "https://hdn-1.fynd.com/payment/netbanking.png",
          "logo_large": "https://hdn-1.fynd.com/payment/netbanking.png"
        }
      ]
    }
  ]
}
```
</details>









---


### enableOrDisableRefundTransferMode
Enable/Disable a mode for transferring a refund



```javascript
// Promise
const promise = payment.enableOrDisableRefundTransferMode({  body : value });

// Async/Await
const data = await payment.enableOrDisableRefundTransferMode({  body : value });
```





| Argument  |  Type  | Required | Description |
| --------- | -----  | -------- | ----------- |
| body | [UpdateRefundTransferModeRequest](#UpdateRefundTransferModeRequest) | yes | Request body |


Activate or Deactivate Transfer Mode to collect Beneficiary Details for Refund

*Returned Response:*




[UpdateRefundTransferModeResponse](#UpdateRefundTransferModeResponse)

Success. Shows whether the refund mode was successfully enabled or disabled.




<details>
<summary><i>&nbsp; Example:</i></summary>

```json
{
  "success": true
}
```
</details>









---


### getUserBeneficiariesDetail
Lists the beneficiary of a refund



```javascript
// Promise
const promise = payment.getUserBeneficiariesDetail({  orderId : value });

// Async/Await
const data = await payment.getUserBeneficiariesDetail({  orderId : value });
```





| Argument  |  Type  | Required | Description |
| --------- | -----  | -------- | ----------- | 
| orderId | string | yes | A unique number used for identifying and tracking your orders. |  



Use this API to get the details of all active beneficiary added by a user for refund.

*Returned Response:*




[OrderBeneficiaryResponse](#OrderBeneficiaryResponse)

Success. Returns the details of the beneficiary getting a refund. Check the example shown below or refer `OrderBeneficiaryResponse` for more details.




<details>
<summary><i>&nbsp; Example:</i></summary>

```json
{
  "beneficiaries": [
    {
      "id": 221,
      "beneficiary_id": "0f7e44a922df352c05c5f73cb40ba115",
      "bank_name": "State Bank of India",
      "branch_name": "State Bank of India",
      "account_holder": "SHASHI TEST",
      "account_no": "1234567891",
      "ifsc_code": "SBIN0005611",
      "mobile": "9112042174",
      "email": "payment@gofynd.com",
      "address": "204A",
      "comment": "",
      "is_active": null,
      "created_on": "2020-06-29 12:38:39",
      "modified_on": "2020-06-29 12:38:39",
      "display_name": "BANK",
      "transfer_mode": "bank",
      "title": "Bank Account",
      "subtitle": "1234567891",
      "delights_user_name": null
    }
  ],
  "show_beneficiary_details": false
}
```
</details>









---


### verifyIfscCode
Verify IFSC Code



```javascript
// Promise
const promise = payment.verifyIfscCode({  ifscCode : value });

// Async/Await
const data = await payment.verifyIfscCode({  ifscCode : value });
```





| Argument  |  Type  | Required | Description |
| --------- | -----  | -------- | ----------- |  
| ifscCode | string | no | A 11-digit alphanumeric code that uniquely identifies a bank branch. |  



Use this API to check whether the 11-digit IFSC code is valid and to fetch the bank details for refund.

*Returned Response:*




[IfscCodeResponse](#IfscCodeResponse)

Success. Shows whether the IFSC code is valid, and returns the bank details. Check the example shown below or refer `IfscCodeResponse` for more details.




<details>
<summary><i>&nbsp; Example:</i></summary>

```json
{
  "branch_name": "MANPUR",
  "bank_name": "GAYA",
  "BRANCH": "MANPUR",
  "CENTRE": "GAYA",
  "DISTRICT": "GAYA",
  "STATE": "BIHAR",
  "ADDRESS": "POBUNIYADGANJBIHAR",
  "CONTACT": "00",
  "MICR": "816002103",
  "UPI": true,
  "RTGS": true,
  "CITY": "GAYA",
  "NEFT": true,
  "IMPS": true,
  "SWIFT": "",
  "BANK": "State Bank of India",
  "BANKCODE": "SBIN",
  "IFSC": "SBIN0005611",
  "success": true
}
```
</details>









---


### getOrderBeneficiariesDetail
Lists the beneficiary of a refund



```javascript
// Promise
const promise = payment.getOrderBeneficiariesDetail({  orderId : value });

// Async/Await
const data = await payment.getOrderBeneficiariesDetail({  orderId : value });
```





| Argument  |  Type  | Required | Description |
| --------- | -----  | -------- | ----------- | 
| orderId | string | yes | A unique number used for identifying and tracking your orders. |  



Use this API to get the details of all active beneficiary added by a user for refund.

*Returned Response:*




[OrderBeneficiaryResponse](#OrderBeneficiaryResponse)

Success. Returns the details of the beneficiary getting a refund. Check the example shown below or refer `OrderBeneficiaryResponse` for more details.




<details>
<summary><i>&nbsp; Example:</i></summary>

```json
{
  "beneficiaries": [
    {
      "id": 3695,
      "beneficiary_id": "4c86dd56e634a4c6a8fb51d195bc7b83",
      "bank_name": "State Bank of India",
      "branch_name": "BHOGAT",
      "account_holder": "PRAKASH TEST",
      "account_no": "3566342455454",
      "ifsc_code": "SBIN0014982",
      "mobile": "7819064010",
      "email": "prakashtest@gmail.com",
      "address": "49A, Dabhi seri, jodhpur, kalyanpur",
      "comment": "COD Refund",
      "is_active": null,
      "created_on": "2021-01-22 11:31:02",
      "modified_on": "2021-01-22 11:31:02",
      "display_name": "BANK",
      "transfer_mode": "bank",
      "title": "Bank Account",
      "subtitle": "35663423659",
      "delights_user_name": "shreeniwas_24x7_gmail_com_45978_16624463"
    }
  ]
}
```
</details>









---


### verifyOtpAndAddBeneficiaryForBank
Verify the beneficiary details using OTP



```javascript
// Promise
const promise = payment.verifyOtpAndAddBeneficiaryForBank({  body : value });

// Async/Await
const data = await payment.verifyOtpAndAddBeneficiaryForBank({  body : value });
```





| Argument  |  Type  | Required | Description |
| --------- | -----  | -------- | ----------- |
| body | [AddBeneficiaryViaOtpVerificationRequest](#AddBeneficiaryViaOtpVerificationRequest) | yes | Request body |


Use this API to perform an OTP validation before saving the beneficiary details added for a refund.

*Returned Response:*




[AddBeneficiaryViaOtpVerificationResponse](#AddBeneficiaryViaOtpVerificationResponse)

Success. Check the example shown below or refer `AddBeneficiaryViaOtpVerificationRequest` for more details.




<details>
<summary><i>&nbsp; Example:</i></summary>

```json
{
  "success": true,
  "message": "Account successfully created"
}
```
</details>









---


### addBeneficiaryDetails
Save bank details for cancelled/returned order



```javascript
// Promise
const promise = payment.addBeneficiaryDetails({  body : value });

// Async/Await
const data = await payment.addBeneficiaryDetails({  body : value });
```





| Argument  |  Type  | Required | Description |
| --------- | -----  | -------- | ----------- |
| body | [AddBeneficiaryDetailsRequest](#AddBeneficiaryDetailsRequest) | yes | Request body |


Use this API to save the bank details for a returned or cancelled order to refund the amount.

*Returned Response:*




[RefundAccountResponse](#RefundAccountResponse)

Success. Shows whether the beneficiary details were saved to a returned/cancelled order or not.




<details>
<summary><i>&nbsp; Example:</i></summary>

```json
{
  "success": true,
  "message": "Account successfully created",
  "data": {},
  "is_verified_flag": true
}
```
</details>









---


### addRefundBankAccountUsingOTP
Save bank details for cancelled/returned order



```javascript
// Promise
const promise = payment.addRefundBankAccountUsingOTP({  body : value });

// Async/Await
const data = await payment.addRefundBankAccountUsingOTP({  body : value });
```





| Argument  |  Type  | Required | Description |
| --------- | -----  | -------- | ----------- |
| body | [AddBeneficiaryDetailsOTPRequest](#AddBeneficiaryDetailsOTPRequest) | yes | Request body |


Use this API to save bank details for returned/cancelled order to refund amount in his account.

*Returned Response:*




[RefundAccountResponse](#RefundAccountResponse)

Success. Shows whether the beneficiary details were saved to a returned/cancelled order or not.




<details>
<summary><i>&nbsp; Example:</i></summary>

```json
{
  "success": true,
  "message": "Account successfully created",
  "data": {},
  "is_verified_flag": true
}
```
</details>









---


### verifyOtpAndAddBeneficiaryForWallet
Send OTP on adding a wallet beneficiary



```javascript
// Promise
const promise = payment.verifyOtpAndAddBeneficiaryForWallet({  body : value });

// Async/Await
const data = await payment.verifyOtpAndAddBeneficiaryForWallet({  body : value });
```





| Argument  |  Type  | Required | Description |
| --------- | -----  | -------- | ----------- |
| body | [WalletOtpRequest](#WalletOtpRequest) | yes | Request body |


Use this API to send an OTP while adding a wallet beneficiary by mobile no. verification.

*Returned Response:*




[WalletOtpResponse](#WalletOtpResponse)

Success. Sends the OTP to the given mobile number. Check the example shown below or refer `WalletOtpResponse` for more details.




<details>
<summary><i>&nbsp; Example:</i></summary>

```json
{
  "success": true,
  "is_verified_flag": false,
  "request_id": "c3ca6c13d490c885a125d106b45697b7"
}
```
</details>









---


### updateDefaultBeneficiary
Set a default beneficiary for a refund



```javascript
// Promise
const promise = payment.updateDefaultBeneficiary({  body : value });

// Async/Await
const data = await payment.updateDefaultBeneficiary({  body : value });
```





| Argument  |  Type  | Required | Description |
| --------- | -----  | -------- | ----------- |
| body | [SetDefaultBeneficiaryRequest](#SetDefaultBeneficiaryRequest) | yes | Request body |


Use this API to set a default beneficiary for getting a refund.

*Returned Response:*




[SetDefaultBeneficiaryResponse](#SetDefaultBeneficiaryResponse)

Success. Check the example shown below or refer `SetDefaultBeneficiaryResponse` for more details.




<details>
<summary><i>&nbsp; Example:</i></summary>

```json
{
  "success": true,
  "is_beneficiary_set": true
}
```
</details>









---



### Schemas

 
 
 #### [AggregatorConfigDetail](#AggregatorConfigDetail)

 | Properties | Type | Nullable | Description |
 | ---------- | ---- | -------- | ----------- |
<<<<<<< HEAD
 | sdk | boolean |  no  | SDK |
 | merchant_id | string |  no  | Unique merchant id |
 | secret | string |  yes  | Masked payment gateway api secret |
 | api | string |  no  | Payment gateway api endpoint |
 | merchant_key | string |  no  | Unique merchant key |
 | pin | string |  no  | Masked pin |
 | key | string |  yes  | Payment gateway api key |
 | config_type | string |  yes  | Fynd or self payment gateway |
 | verify_api | string |  no  | Payment gateway verify payment api endpoint |
 | user_id | string |  no  | Registered User id |
=======
 | merchant_key | string |  no  | Unique merchant key |
 | api | string |  no  | Payment gateway api endpoint |
 | verify_api | string |  no  | Payment gateway verify payment api endpoint |
 | secret | string |  yes  | Masked payment gateway api secret |
 | merchant_id | string |  no  | Unique merchant id |
 | config_type | string |  yes  | Fynd or self payment gateway |
 | user_id | string |  no  | Registered User id |
 | key | string |  yes  | Payment gateway api key |
 | sdk | boolean |  no  | SDK |
 | pin | string |  no  | Masked pin |
>>>>>>> c37f88f0

---


 
 
 #### [AggregatorsConfigDetailResponse](#AggregatorsConfigDetailResponse)

 | Properties | Type | Nullable | Description |
 | ---------- | ---- | -------- | ----------- |
<<<<<<< HEAD
 | payumoney | [AggregatorConfigDetail](#AggregatorConfigDetail) |  no  |  |
 | ccavenue | [AggregatorConfigDetail](#AggregatorConfigDetail) |  no  |  |
 | mswipe | [AggregatorConfigDetail](#AggregatorConfigDetail) |  no  |  |
 | rupifi | [AggregatorConfigDetail](#AggregatorConfigDetail) |  no  |  |
 | env | string |  yes  | Environment i.e Live or Test |
 | simpl | [AggregatorConfigDetail](#AggregatorConfigDetail) |  no  |  |
 | success | boolean |  yes  |  |
 | razorpay | [AggregatorConfigDetail](#AggregatorConfigDetail) |  no  |  |
 | juspay | [AggregatorConfigDetail](#AggregatorConfigDetail) |  no  |  |
 | stripe | [AggregatorConfigDetail](#AggregatorConfigDetail) |  no  |  |
=======
 | ccavenue | [AggregatorConfigDetail](#AggregatorConfigDetail) |  no  |  |
 | rupifi | [AggregatorConfigDetail](#AggregatorConfigDetail) |  no  |  |
 | payumoney | [AggregatorConfigDetail](#AggregatorConfigDetail) |  no  |  |
 | success | boolean |  yes  |  |
 | mswipe | [AggregatorConfigDetail](#AggregatorConfigDetail) |  no  |  |
 | env | string |  yes  | Environment i.e Live or Test |
 | simpl | [AggregatorConfigDetail](#AggregatorConfigDetail) |  no  |  |
 | stripe | [AggregatorConfigDetail](#AggregatorConfigDetail) |  no  |  |
 | juspay | [AggregatorConfigDetail](#AggregatorConfigDetail) |  no  |  |
 | razorpay | [AggregatorConfigDetail](#AggregatorConfigDetail) |  no  |  |
>>>>>>> c37f88f0

---


 
 
 #### [ErrorCodeAndDescription](#ErrorCodeAndDescription)

 | Properties | Type | Nullable | Description |
 | ---------- | ---- | -------- | ----------- |
 | code | string |  yes  | Error descrption code. |
 | description | string |  yes  | Error human understandable description. |

---


 
 
 #### [HttpErrorCodeAndResponse](#HttpErrorCodeAndResponse)

 | Properties | Type | Nullable | Description |
 | ---------- | ---- | -------- | ----------- |
 | success | boolean |  yes  | Response is successful or not |
 | error | [ErrorCodeAndDescription](#ErrorCodeAndDescription) |  yes  |  |

---


 
 
 #### [AttachCardRequest](#AttachCardRequest)

 | Properties | Type | Nullable | Description |
 | ---------- | ---- | -------- | ----------- |
<<<<<<< HEAD
 | refresh | boolean |  no  | Refresh cache flag. |
 | nickname | string |  no  |  |
 | name_on_card | string |  no  |  |
 | card_id | string |  yes  | Card token of payment gateway. |
=======
 | nickname | string |  no  |  |
 | card_id | string |  yes  | Card token of payment gateway. |
 | name_on_card | string |  no  |  |
 | refresh | boolean |  no  | Refresh cache flag. |
>>>>>>> c37f88f0

---


 
 
 #### [AttachCardsResponse](#AttachCardsResponse)

 | Properties | Type | Nullable | Description |
 | ---------- | ---- | -------- | ----------- |
 | success | boolean |  yes  | Response is successful or not. |
 | data | string |  yes  | List of cards of customer. |
 | message | string |  no  | Human readable message. |

---


 
 
 #### [CardPaymentGateway](#CardPaymentGateway)

 | Properties | Type | Nullable | Description |
 | ---------- | ---- | -------- | ----------- |
 | customer_id | string |  no  | Payment gateway customer id. |
 | aggregator | string |  yes  | Payment gateway name. |
 | api | string |  no  | Payment gateway CARD api endpoint |

---


 
 
 #### [ActiveCardPaymentGatewayResponse](#ActiveCardPaymentGatewayResponse)

 | Properties | Type | Nullable | Description |
 | ---------- | ---- | -------- | ----------- |
 | success | boolean |  yes  | Response is successful or not. |
 | message | string |  yes  | Human readable message. |
 | cards | [CardPaymentGateway](#CardPaymentGateway) |  yes  | Card's payment gateway with customer id. |

---


 
 
 #### [Card](#Card)

 | Properties | Type | Nullable | Description |
 | ---------- | ---- | -------- | ----------- |
<<<<<<< HEAD
 | card_brand_image | string |  no  | card_brand_image |
 | card_brand | string |  no  | card_brand |
 | expired | boolean |  no  | expired |
 | card_number | string |  no  | card_number |
 | exp_month | number |  no  | exp_month |
 | card_reference | string |  no  | card_reference |
 | aggregator_name | string |  yes  | aggregator_name |
 | card_isin | string |  no  | card_isin |
 | exp_year | number |  no  | exp_year |
 | nickname | string |  no  | nickname |
 | card_fingerprint | string |  no  | card_fingerprint |
 | card_type | string |  no  | card_type |
 | card_issuer | string |  no  | card_issuer |
 | card_name | string |  no  | card_name |
 | card_id | string |  no  | card_id |
 | card_token | string |  no  | card_token |
=======
 | card_brand | string |  no  | card_brand |
 | nickname | string |  no  | nickname |
 | card_isin | string |  no  | card_isin |
 | card_brand_image | string |  no  | card_brand_image |
 | card_fingerprint | string |  no  | card_fingerprint |
 | card_number | string |  no  | card_number |
 | card_token | string |  no  | card_token |
 | card_issuer | string |  no  | card_issuer |
 | card_name | string |  no  | card_name |
 | aggregator_name | string |  yes  | aggregator_name |
 | expired | boolean |  no  | expired |
 | card_id | string |  no  | card_id |
 | card_reference | string |  no  | card_reference |
 | card_type | string |  no  | card_type |
 | exp_year | number |  no  | exp_year |
 | exp_month | number |  no  | exp_month |
>>>>>>> c37f88f0

---


 
 
 #### [ListCardsResponse](#ListCardsResponse)

 | Properties | Type | Nullable | Description |
 | ---------- | ---- | -------- | ----------- |
 | success | boolean |  yes  | Response is successful or not. |
 | data | [[Card](#Card)] |  no  | List of cards of customer. |
 | message | string |  yes  | Human readable message. |

---


 
 
 #### [DeletehCardRequest](#DeletehCardRequest)

 | Properties | Type | Nullable | Description |
 | ---------- | ---- | -------- | ----------- |
 | card_id | string |  yes  | Card token of payment gateway. |

---


 
 
 #### [DeleteCardsResponse](#DeleteCardsResponse)

 | Properties | Type | Nullable | Description |
 | ---------- | ---- | -------- | ----------- |
 | success | boolean |  yes  | Response is successful or not. |
 | message | string |  no  | Human readable message. |

---


 
 
 #### [ValidateCustomerRequest](#ValidateCustomerRequest)

 | Properties | Type | Nullable | Description |
 | ---------- | ---- | -------- | ----------- |
 | payload | string |  yes  | Hashed payload string. |
 | phone_number | string |  yes  | User mobile number without country code. |
<<<<<<< HEAD
 | merchant_params | string |  yes  | Extra meta fields. |
=======
 | payload | string |  yes  | Hashed payload string. |
>>>>>>> c37f88f0
 | transaction_amount_in_paise | number |  yes  | Payable amount in paise |
 | aggregator | string |  yes  | Payment gateway name in camel case i.e Simpl, Rupifi |

---


 
 
 #### [ValidateCustomerResponse](#ValidateCustomerResponse)

 | Properties | Type | Nullable | Description |
 | ---------- | ---- | -------- | ----------- |
 | success | boolean |  yes  | Response is successful or not |
 | data | string |  yes  | Payment gateway response data |
 | message | string |  yes  | Error or success message. |

---


 
 
 #### [ChargeCustomerRequest](#ChargeCustomerRequest)

 | Properties | Type | Nullable | Description |
 | ---------- | ---- | -------- | ----------- |
<<<<<<< HEAD
 | transaction_token | string |  no  | Transaction token of payment gateway. |
=======
 | order_id | string |  yes  | Unique order id. |
 | transaction_token | string |  no  | Transaction token of payment gateway. |
 | amount | number |  yes  | Chargable amount of order. |
>>>>>>> c37f88f0
 | verified | boolean |  no  | Already Verified flag from payment gateway i.e Mswipe |
 | amount | number |  yes  | Chargable amount of order. |
 | aggregator | string |  yes  | Payment gateway name i.e Simpl, Mswipe |
<<<<<<< HEAD
 | order_id | string |  yes  | Unique order id. |
=======
>>>>>>> c37f88f0

---


 
 
 #### [ChargeCustomerResponse](#ChargeCustomerResponse)

 | Properties | Type | Nullable | Description |
 | ---------- | ---- | -------- | ----------- |
 | order_id | string |  yes  | Unique order id. |
 | success | boolean |  yes  | Response is successful or not. |
 | status | string |  yes  | Status of charged payment. |
 | cart_id | string |  no  | Cart id of customer |
 | message | string |  yes  | Human readable message. |
 | aggregator | string |  yes  | Payment gateway name i.e Simpl, Mswipe |
<<<<<<< HEAD
 | success | boolean |  yes  | Response is successful or not. |
 | order_id | string |  yes  | Unique order id. |
 | status | string |  yes  | Status of charged payment. |
=======
 | delivery_address_id | string |  no  | Delivery adddress id of customer |
>>>>>>> c37f88f0

---


 
 
 #### [PaymentInitializationRequest](#PaymentInitializationRequest)

 | Properties | Type | Nullable | Description |
 | ---------- | ---- | -------- | ----------- |
<<<<<<< HEAD
 | razorpay_payment_id | string |  no  | Payment gateway payment id |
 | vpa | string |  no  | Customer vpa address |
 | currency | string |  yes  | Currency code. |
 | merchant_order_id | string |  yes  | Unique fynd order id |
 | contact | string |  yes  | Customer valid mobile number |
 | method | string |  yes  | Payment method |
 | email | string |  yes  | Customer valid email |
 | customer_id | string |  yes  | Payment gateway customer id. |
 | amount | number |  yes  | Payable amount. |
 | timeout | number |  no  | Payment polling timeout if not recieved response |
 | aggregator | string |  yes  | Payment gateway name |
 | order_id | string |  yes  | Payment gateway order id |
=======
 | timeout | number |  yes  | Payment polling timeout if not recieved response |
 | razorpay_payment_id | string |  yes  | Payment gateway payment id |
 | method | string |  yes  | Payment method |
 | merchant_order_id | string |  yes  | Unique fynd order id |
 | aggregator_order_id | string |  yes  | Payment gateway order id |
 | aggregator | string |  yes  | Payment gateway name |
 | customer_id | string |  yes  | Payment gateway customer id. |
 | virtual_id | string |  no  | Bharat QR code virtual id |
 | polling_url | string |  yes  | Polling url to check payment status |
>>>>>>> c37f88f0

---


 
 
 #### [PaymentInitializationResponse](#PaymentInitializationResponse)

 | Properties | Type | Nullable | Description |
 | ---------- | ---- | -------- | ----------- |
<<<<<<< HEAD
 | razorpay_payment_id | string |  no  | Payment  id. |
 | vpa | string |  no  | Customer vpa address |
 | aggregator_order_id | string |  no  | Payment order id |
 | merchant_order_id | string |  yes  | order id |
 | currency | string |  no  | Currency code. |
 | method | string |  yes  | Payment method |
 | bqr_image | string |  no  | Bharath qr image url. |
 | upi_poll_url | string |  no  | UPI poll url. |
 | customer_id | string |  no  | Payment gateway customer id. |
 | polling_url | string |  yes  | Polling url. |
 | amount | number |  no  | Payable amount. |
 | virtual_id | string |  no  | Payment virtual address. |
 | timeout | number |  no  | timeout. |
 | aggregator | string |  yes  | Payment gateway name |
 | success | boolean |  yes  | Response is successful or not. |
 | status | string |  no  | Status of payment. |
=======
 | timeout | number |  no  | timeout. |
 | razorpay_payment_id | string |  no  | Payment  id. |
 | method | string |  yes  | Payment method |
 | bqr_image | string |  no  | Bharath qr image url. |
 | merchant_order_id | string |  yes  | order id |
 | success | boolean |  yes  | Response is successful or not. |
 | status | string |  no  | Status of payment. |
 | amount | number |  no  | Payable amount. |
 | vpa | string |  no  | Customer vpa address |
 | aggregator_order_id | string |  no  | Payment order id |
 | aggregator | string |  yes  | Payment gateway name |
 | customer_id | string |  no  | Payment gateway customer id. |
 | virtual_id | string |  no  | Payment virtual address. |
 | polling_url | string |  yes  | Polling url. |
 | currency | string |  no  | Currency code. |
>>>>>>> c37f88f0

---


 
 
 #### [PaymentStatusUpdateRequest](#PaymentStatusUpdateRequest)

 | Properties | Type | Nullable | Description |
 | ---------- | ---- | -------- | ----------- |
<<<<<<< HEAD
 | vpa | string |  yes  | Customer vpa address |
 | currency | string |  yes  | Currency code. |
 | merchant_order_id | string |  yes  | Unique fynd order id |
=======
>>>>>>> c37f88f0
 | contact | string |  yes  | Customer valid mobile number |
 | method | string |  yes  | Payment method |
 | order_id | string |  yes  | Payment gateway order id |
 | merchant_order_id | string |  yes  | Unique fynd order id |
 | email | string |  yes  | Customer valid email |
<<<<<<< HEAD
 | customer_id | string |  yes  | Payment gateway customer id. |
 | amount | number |  yes  | Payable amount. |
 | aggregator | string |  yes  | Payment gateway name |
 | order_id | string |  yes  | Payment gateway order id |
 | status | string |  yes  | Status of payment. |
=======
 | status | string |  yes  | Status of payment. |
 | amount | number |  yes  | Payable amount. |
 | vpa | string |  yes  | Customer vpa address |
 | aggregator | string |  yes  | Payment gateway name |
 | customer_id | string |  yes  | Payment gateway customer id. |
 | currency | string |  yes  | Currency code. |
>>>>>>> c37f88f0

---


 
 
 #### [PaymentStatusUpdateResponse](#PaymentStatusUpdateResponse)

 | Properties | Type | Nullable | Description |
 | ---------- | ---- | -------- | ----------- |
<<<<<<< HEAD
 | aggregator_name | string |  yes  | Payment gateway name |
 | retry | boolean |  yes  | Response is successful or not. |
 | status | string |  yes  | Payment status |
=======
 | status | string |  yes  | Payment status |
 | retry | boolean |  yes  | Response is successful or not. |
 | aggregator_name | string |  yes  | Payment gateway name |
>>>>>>> c37f88f0

---


 
 
 #### [IntentAppErrorList](#IntentAppErrorList)

 | Properties | Type | Nullable | Description |
 | ---------- | ---- | -------- | ----------- |
<<<<<<< HEAD
 | code | string |  no  | code |
 | package_name | string |  no  | package_name |
=======
 | api_link | string |  no  | api_link |
 | data | string |  no  | Data |
 | payment_flow | string |  no  | payment_flow |
>>>>>>> c37f88f0

---


 
 
 #### [Logo](#Logo)

 | Properties | Type | Nullable | Description |
 | ---------- | ---- | -------- | ----------- |
<<<<<<< HEAD
 | large | string |  no  | large |
 | small | string |  no  | small |

---


 
 
 #### [IntentApp](#IntentApp)

 | Properties | Type | Nullable | Description |
 | ---------- | ---- | -------- | ----------- |
 | code | string |  no  | code |
 | logos | [Logo](#Logo) |  no  | logos |
 | package_name | string |  no  | package_name |
 | display_name | string |  no  | display_name |
=======
 | ccavenue | [AggregatorRoute](#AggregatorRoute) |  no  | Ccavenue |
 | rupifi | [AggregatorRoute](#AggregatorRoute) |  no  | Rupifi |
 | fynd | [AggregatorRoute](#AggregatorRoute) |  no  | Fynd |
 | payubiz | [AggregatorRoute](#AggregatorRoute) |  no  | Payubiz |
 | mswipe | [AggregatorRoute](#AggregatorRoute) |  no  | mswipe |
 | simpl | [AggregatorRoute](#AggregatorRoute) |  no  | simpl |
 | stripe | [AggregatorRoute](#AggregatorRoute) |  no  | Stripe |
 | juspay | [AggregatorRoute](#AggregatorRoute) |  no  | Juspay |
 | razorpay | [AggregatorRoute](#AggregatorRoute) |  no  | Razorpay |
 | upi_razorpay | [AggregatorRoute](#AggregatorRoute) |  no  | UPI_Razorpay |
 | bqr_razorpay | [AggregatorRoute](#AggregatorRoute) |  no  | BQR_Razorpay |
>>>>>>> c37f88f0

---


 
 
 #### [PaymentModeLogo](#PaymentModeLogo)

 | Properties | Type | Nullable | Description |
 | ---------- | ---- | -------- | ----------- |
 | large | string |  yes  | large |
 | small | string |  yes  | smalll |

---


 
 
 #### [PaymentModeList](#PaymentModeList)

 | Properties | Type | Nullable | Description |
 | ---------- | ---- | -------- | ----------- |
<<<<<<< HEAD
 | card_brand_image | string |  no  | card_brand_image |
 | merchant_code | string |  no  | merchant code |
 | card_type | string |  no  | card_type |
 | intent_app_error_list | [string] |  no  | intent_app_error_list |
 | name | string |  no  | name |
 | expired | boolean |  no  | expired |
 | fynd_vpa | string |  no  | fynd_vpa |
 | card_number | string |  no  | card_number |
 | exp_month | number |  no  | exp_month |
 | aggregator_name | string |  yes  | aggregator_name |
 | intent_app_error_dict_list | [[IntentAppErrorList](#IntentAppErrorList)] |  no  | intent_app_error_dict_list |
 | code | string |  no  | code |
 | retry_count | number |  no  | retry_count |
 | card_name | string |  no  | card_name |
 | card_brand | string |  no  | card_brand |
 | intent_app | [[IntentApp](#IntentApp)] |  no  | intent_app |
 | logo_url | [PaymentModeLogo](#PaymentModeLogo) |  no  | Logo |
 | card_fingerprint | string |  no  | card_fingerprint |
 | timeout | number |  no  | timeout |
 | card_issuer | string |  no  | card_issuer |
 | display_name | string |  no  | display name |
 | card_reference | string |  no  | card_reference |
 | exp_year | number |  no  | exp_year |
 | card_isin | string |  no  | card_isin |
 | nickname | string |  no  | nickname |
 | display_priority | number |  no  | Dispaly Priority |
 | intent_flow | boolean |  no  | intent_flow |
 | card_id | string |  no  | card_id |
 | card_token | string |  no  | card_token |
=======
 | timeout | number |  no  | timeout |
 | code | string |  no  | code |
 | display_priority | number |  no  | Dispaly Priority |
 | card_number | string |  no  | card_number |
 | expired | boolean |  no  | expired |
 | card_id | string |  no  | card_id |
 | card_reference | string |  no  | card_reference |
 | card_brand | string |  no  | card_brand |
 | merchant_code | string |  no  | merchant code |
 | retry_count | number |  no  | retry_count |
 | intent_app_error_list | [string] |  no  | intent_app_error_list |
 | card_brand_image | string |  no  | card_brand_image |
 | card_isin | string |  no  | card_isin |
 | logo_url | [PaymentModeLogo](#PaymentModeLogo) |  no  | Logo |
 | card_issuer | string |  no  | card_issuer |
 | card_type | string |  no  | card_type |
 | exp_year | number |  no  | exp_year |
 | exp_month | number |  no  | exp_month |
 | intent_flow | boolean |  no  | intent_flow |
 | nickname | string |  no  | nickname |
 | card_fingerprint | string |  no  | card_fingerprint |
 | card_token | string |  no  | card_token |
 | card_name | string |  no  | card_name |
 | name | string |  no  | name |
 | display_name | string |  no  | display name |
 | fynd_vpa | string |  no  | fynd_vpa |
 | aggregator_name | string |  yes  | aggregator_name |
>>>>>>> c37f88f0

---


 
 
 #### [RootPaymentMode](#RootPaymentMode)

 | Properties | Type | Nullable | Description |
 | ---------- | ---- | -------- | ----------- |
<<<<<<< HEAD
 | name | string |  yes  | Payment mode name |
 | anonymous_enable | boolean |  no  | Annonymous card flag |
 | display_name | string |  yes  | Payment mode display name |
 | aggregator_name | string |  no  | Dispaly Priority |
 | display_priority | number |  yes  | Dispaly Priority |
 | list | [[PaymentModeList](#PaymentModeList)] |  no  | Payment mode |
 | add_card_enabled | boolean |  no  | Annonymous card flag |

---


 
 
 #### [AggregatorRoute](#AggregatorRoute)

 | Properties | Type | Nullable | Description |
 | ---------- | ---- | -------- | ----------- |
 | api_link | string |  no  | api_link |
 | payment_flow | string |  no  | payment_flow |
 | payment_flow_data | string |  no  | payment_flow_data |
 | data | string |  no  | Data |

---


 
 
 #### [PaymentFlow](#PaymentFlow)

 | Properties | Type | Nullable | Description |
 | ---------- | ---- | -------- | ----------- |
 | bqr_razorpay | [AggregatorRoute](#AggregatorRoute) |  no  | BQR_Razorpay |
 | fynd | [AggregatorRoute](#AggregatorRoute) |  no  | Fynd |
 | ccavenue | [AggregatorRoute](#AggregatorRoute) |  no  | Ccavenue |
 | mswipe | [AggregatorRoute](#AggregatorRoute) |  no  | mswipe |
 | rupifi | [AggregatorRoute](#AggregatorRoute) |  no  | Rupifi |
 | upi_razorpay | [AggregatorRoute](#AggregatorRoute) |  no  | UPI_Razorpay |
 | payubiz | [AggregatorRoute](#AggregatorRoute) |  no  | Payubiz |
 | simpl | [AggregatorRoute](#AggregatorRoute) |  no  | simpl |
 | razorpay | [AggregatorRoute](#AggregatorRoute) |  no  | Razorpay |
 | juspay | [AggregatorRoute](#AggregatorRoute) |  no  | Juspay |
 | stripe | [AggregatorRoute](#AggregatorRoute) |  no  | Stripe |
=======
 | display_name | string |  yes  | Payment mode display name |
 | display_priority | number |  yes  | Dispaly Priority |
 | aggregator_name | string |  no  | Dispaly Priority |
 | anonymous_enable | boolean |  no  | Annonymous card flag |
 | name | string |  yes  | Payment mode name |
 | add_card_enabled | boolean |  no  | Annonymous card flag |
 | list | [[PaymentModeList](#PaymentModeList)] |  no  | Payment mode |
>>>>>>> c37f88f0

---


 
 
 #### [PaymentOptionAndFlow](#PaymentOptionAndFlow)

 | Properties | Type | Nullable | Description |
 | ---------- | ---- | -------- | ----------- |
 | payment_option | [[RootPaymentMode](#RootPaymentMode)] |  yes  | Payment options |
 | payment_flows | [PaymentFlow](#PaymentFlow) |  yes  | payment_flows |

---


 
 
 #### [PaymentModeRouteResponse](#PaymentModeRouteResponse)

 | Properties | Type | Nullable | Description |
 | ---------- | ---- | -------- | ----------- |
 | success | boolean |  yes  | Response is successful or not |
 | payment_options | [PaymentOptionAndFlow](#PaymentOptionAndFlow) |  yes  | payment_options |

---


 
 
 #### [RupifiBannerData](#RupifiBannerData)

 | Properties | Type | Nullable | Description |
 | ---------- | ---- | -------- | ----------- |
 | status | string |  no  | Rupifi KYC status |
 | kyc_url | string |  no  | Rupifi KYC banner url. |

---


 
 
 #### [RupifiBannerResponse](#RupifiBannerResponse)

 | Properties | Type | Nullable | Description |
 | ---------- | ---- | -------- | ----------- |
 | success | boolean |  yes  | Successful or not. |
 | data | [RupifiBannerData](#RupifiBannerData) |  yes  | Rupifi KYC banner details. |

---


 
 
 #### [TransferItemsDetails](#TransferItemsDetails)

 | Properties | Type | Nullable | Description |
 | ---------- | ---- | -------- | ----------- |
<<<<<<< HEAD
 | logo_large | string |  yes  | Beneficiary large Logo |
 | name | string |  yes  |  Beneficiary Name |
 | display_name | string |  no  | Beneficiary Display Name |
 | id | number |  yes  |   |
 | logo_small | string |  yes  | Beneficiary small Logo |
=======
 | display_name | boolean |  no  | Beneficiary Display Name |
 | logo_large | string |  yes  | Beneficiary large Logo |
 | name | string |  yes  |  Beneficiary Name |
 | logo_small | string |  yes  | Beneficiary small Logo |
 | id | string |  yes  |   |
>>>>>>> c37f88f0

---


 
 
 #### [TransferModeDetails](#TransferModeDetails)

 | Properties | Type | Nullable | Description |
 | ---------- | ---- | -------- | ----------- |
 | items | [[TransferItemsDetails](#TransferItemsDetails)] |  no  | Beneficiary Mode Items |
 | display_name | string |  yes  | Beneficiary Mode Name |

---


 
 
 #### [TransferModeResponse](#TransferModeResponse)

 | Properties | Type | Nullable | Description |
 | ---------- | ---- | -------- | ----------- |
 | data | [[TransferModeDetails](#TransferModeDetails)] |  yes  | Response Object |

---


 
 
 #### [UpdateRefundTransferModeRequest](#UpdateRefundTransferModeRequest)

 | Properties | Type | Nullable | Description |
 | ---------- | ---- | -------- | ----------- |
 | transfer_mode | string |  yes  | Transfer Mode of the Beneficiary to be added |
 | enable | boolean |  yes  | True for enabling the Transfer Mode |

---


 
 
 #### [UpdateRefundTransferModeResponse](#UpdateRefundTransferModeResponse)

 | Properties | Type | Nullable | Description |
 | ---------- | ---- | -------- | ----------- |
 | success | boolean |  no  | Response is successful or not |

---


 
 
 #### [OrderBeneficiaryDetails](#OrderBeneficiaryDetails)

 | Properties | Type | Nullable | Description |
 | ---------- | ---- | -------- | ----------- |
<<<<<<< HEAD
 | modified_on | string |  yes  | MOdification Date of Beneficiary |
 | bank_name | string |  yes  | Bank Name Of Account |
 | title | string |  yes  | Title Of Account |
 | branch_name | boolean |  no  | Branch Name Of Account |
 | created_on | string |  yes  | Creation Date of Beneficiary |
 | mobile | boolean |  no  | MObile no of User |
 | id | number |  yes  |   |
 | account_no | string |  yes  | Account Number |
 | ifsc_code | string |  yes  | Ifsc Code Of Account |
 | transfer_mode | string |  yes  | Transfer Mode Of Account |
 | subtitle | string |  yes  | SHort Title Of Account |
 | beneficiary_id | string |  yes  | Benenficiary Id |
 | account_holder | string |  yes  | Account Holder Name |
 | email | string |  yes  | EMail of User |
 | is_active | boolean |  yes  | Boolean Flag whether Beneficiary set or not |
 | display_name | string |  yes  | Display Name Of Account |
 | delights_user_name | string |  no  | User Id Who filled the Beneficiary  |
 | address | string |  yes  | Address of User |
 | comment | boolean |  no  | Remarks |
=======
 | address | string |  yes  | Address of User |
 | beneficiary_id | string |  yes  | Benenficiary Id |
 | ifsc_code | string |  yes  | Ifsc Code Of Account |
 | account_holder | string |  yes  | Account Holder Name |
 | id | number |  yes  |   |
 | mobile | boolean |  no  | MObile no of User |
 | bank_name | string |  yes  | Bank Name Of Account |
 | delights_user_name | string |  yes  | User Id Who filled the Beneficiary  |
 | comment | boolean |  no  | Remarks |
 | is_active | boolean |  yes  | Boolean Flag whether Beneficiary set or not |
 | account_no | string |  yes  | Account Number |
 | subtitle | string |  yes  | SHort Title Of Account |
 | created_on | string |  yes  | Creation Date of Beneficiary |
 | modified_on | string |  yes  | MOdification Date of Beneficiary |
 | transfer_mode | string |  yes  | Transfer Mode Of Account |
 | display_name | string |  yes  | Display Name Of Account |
 | email | string |  yes  | EMail of User |
 | branch_name | boolean |  no  | Branch Name Of Account |
 | title | string |  yes  | Title Of Account |
>>>>>>> c37f88f0

---


 
 
 #### [OrderBeneficiaryResponse](#OrderBeneficiaryResponse)

 | Properties | Type | Nullable | Description |
 | ---------- | ---- | -------- | ----------- |
 | show_beneficiary_details | boolean |  no  | Show beneficiary details or not. |
 | beneficiaries | [[OrderBeneficiaryDetails](#OrderBeneficiaryDetails)] |  no  | All Beneficiaries Of An Order |

---


 
 
 #### [NotFoundResourceError](#NotFoundResourceError)

 | Properties | Type | Nullable | Description |
 | ---------- | ---- | -------- | ----------- |
 | code | string |  yes  | Bad Request Data |
 | success | boolean |  yes  | Response is successful or not |
 | description | string |  yes  | Not Found |

---


 
 
 #### [IfscCodeResponse](#IfscCodeResponse)

 | Properties | Type | Nullable | Description |
 | ---------- | ---- | -------- | ----------- |
 | success | boolean |  no  | Response is successful or not |
 | bank_name | string |  yes  | Bank Name Of Account |
 | branch_name | string |  yes  | Branch Name Of Account |
 | bank_name | string |  yes  | Bank Name Of Account |

---


 
 
 #### [ErrorCodeDescription](#ErrorCodeDescription)

 | Properties | Type | Nullable | Description |
 | ---------- | ---- | -------- | ----------- |
 | code | string |  yes  | Error descrption code. |
 | success | boolean |  yes  | Response is successful or not |
 | description | string |  yes  | Error human understandable description. |

---


 
 
 #### [AddBeneficiaryViaOtpVerificationRequest](#AddBeneficiaryViaOtpVerificationRequest)

 | Properties | Type | Nullable | Description |
 | ---------- | ---- | -------- | ----------- |
<<<<<<< HEAD
 | request_id | string |  yes  | Request Id sent in  |
 | otp | string |  yes  | Otp sent to the given Mobile No |
 | hash_key | string |  yes  | Hash key of the beneficiary Id |
=======
 | hash_key | string |  yes  | Hash key of the beneficiary Id |
 | otp | string |  yes  | Otp sent to the given Mobile No |
 | request_id | string |  yes  | Request Id sent in  |
>>>>>>> c37f88f0

---


 
 
 #### [AddBeneficiaryViaOtpVerificationResponse](#AddBeneficiaryViaOtpVerificationResponse)

 | Properties | Type | Nullable | Description |
 | ---------- | ---- | -------- | ----------- |
 | success | boolean |  no  | Response is successful or not |
 | message | string |  yes  | Aggregator Response of beneficicary  |

---


 
 
 #### [WrongOtpError](#WrongOtpError)

 | Properties | Type | Nullable | Description |
 | ---------- | ---- | -------- | ----------- |
<<<<<<< HEAD
 | description | string |  yes  | Wrong OTP Code |
 | is_verified_flag | boolean |  yes  | Vefified flag. |
 | success | string |  yes  | Response is successful or not |
=======
 | success | string |  yes  | Response is successful or not |
 | is_verified_flag | boolean |  yes  | Vefified flag. |
 | description | string |  yes  | Wrong OTP Code |
>>>>>>> c37f88f0

---


 
 
 #### [BeneficiaryModeDetails](#BeneficiaryModeDetails)

 | Properties | Type | Nullable | Description |
 | ---------- | ---- | -------- | ----------- |
 | vpa | string |  no  |  |
 | account_no | string |  yes  | Account NUmber of the Account Holder |
<<<<<<< HEAD
 | bank_name | string |  yes  | Bank Name of the Account |
 | account_holder | string |  yes  | Name of the Account Holder |
 | email | string |  yes  | Email of the Account Holder |
 | branch_name | string |  yes  | Branch Name of the Account |
 | address | string |  no  | Address of the User |
 | comment | string |  no  | Remarks added by The user |
 | ifsc_code | string |  yes  | Ifsc Code of the Account |
 | mobile | string |  yes  | Moblie Number of the User |
=======
 | address | string |  no  | Address of the User |
 | branch_name | string |  yes  | Branch Name of the Account |
 | mobile | string |  yes  | Moblie Number of the User |
 | bank_name | string |  yes  | Bank Name of the Account |
 | email | string |  yes  | Email of the Account Holder |
 | ifsc_code | string |  yes  | Ifsc Code of the Account |
 | vpa | string |  no  |  |
 | comment | string |  no  | Remarks added by The user |
 | account_holder | string |  yes  | Name of the Account Holder |
>>>>>>> c37f88f0
 | wallet | string |  no  |  |

---


 
 
 #### [AddBeneficiaryDetailsRequest](#AddBeneficiaryDetailsRequest)

 | Properties | Type | Nullable | Description |
 | ---------- | ---- | -------- | ----------- |
<<<<<<< HEAD
 | request_id | string |  no  |  |
 | otp | string |  no  |  |
 | shipment_id | string |  yes  | Shipment Id of the respective Merchant Order Id |
 | details | [BeneficiaryModeDetails](#BeneficiaryModeDetails) |  yes  | Beneficiary bank details |
 | delights | boolean |  yes  | True if  beneficiary to be added by delights or False if by User |
 | transfer_mode | string |  yes  | Transfer Mode of the Beneficiary to be added |
 | order_id | string |  yes  | Merchant Order Id |
=======
 | delights | boolean |  yes  | True if  beneficiary to be added by delights or False if by User |
 | otp | string |  no  |  |
 | order_id | string |  yes  | Merchant Order Id |
 | request_id | string |  no  |  |
 | shipment_id | string |  yes  | Shipment Id of the respective Merchant Order Id |
 | transfer_mode | string |  yes  | Transfer Mode of the Beneficiary to be added |
 | details | [BeneficiaryModeDetails](#BeneficiaryModeDetails) |  yes  | Beneficiary bank details |
>>>>>>> c37f88f0

---


 
 
 #### [RefundAccountResponse](#RefundAccountResponse)

 | Properties | Type | Nullable | Description |
 | ---------- | ---- | -------- | ----------- |
 | success | boolean |  yes  | Success or failure flag. |
 | is_verified_flag | boolean |  no  |  |
 | data | string |  no  | Refund account data. |
 | message | string |  yes  | Response message |

---


 
 
 #### [BankDetailsForOTP](#BankDetailsForOTP)

 | Properties | Type | Nullable | Description |
 | ---------- | ---- | -------- | ----------- |
 | account_no | string |  yes  |  |
 | bank_name | string |  yes  |  |
<<<<<<< HEAD
 | account_holder | string |  yes  |  |
 | branch_name | string |  yes  |  |
 | ifsc_code | string |  yes  |  |
=======
 | ifsc_code | string |  yes  |  |
 | account_holder | string |  yes  |  |
 | branch_name | string |  yes  |  |
>>>>>>> c37f88f0

---


 
 
 #### [AddBeneficiaryDetailsOTPRequest](#AddBeneficiaryDetailsOTPRequest)

 | Properties | Type | Nullable | Description |
 | ---------- | ---- | -------- | ----------- |
 | order_id | string |  yes  |  |
 | details | [BankDetailsForOTP](#BankDetailsForOTP) |  yes  |  |

---


 
 
 #### [WalletOtpRequest](#WalletOtpRequest)

 | Properties | Type | Nullable | Description |
 | ---------- | ---- | -------- | ----------- |
 | mobile | string |  yes  | Wallet Moblie Number of the User |
 | country_code | string |  yes  | Country Code of the Mobile Number |

---


 
 
 #### [WalletOtpResponse](#WalletOtpResponse)

 | Properties | Type | Nullable | Description |
 | ---------- | ---- | -------- | ----------- |
<<<<<<< HEAD
 | request_id | string |  yes  | request id  |
 | is_verified_flag | string |  yes  | Boolean Flag whether OTP Validation is already done or not |
 | success | boolean |  no  | Response is successful or not |
=======
 | success | boolean |  no  | Response is successful or not |
 | is_verified_flag | string |  yes  | Boolean Flag whether OTP Validation is already done or not |
 | request_id | string |  yes  | request id  |
>>>>>>> c37f88f0

---


 
 
 #### [SetDefaultBeneficiaryRequest](#SetDefaultBeneficiaryRequest)

 | Properties | Type | Nullable | Description |
 | ---------- | ---- | -------- | ----------- |
 | beneficiary_id | string |  yes  | Beneficiary Hash Id of the beneficiary added |
 | order_id | string |  yes  | Merchant Order Id |

---


 
 
 #### [SetDefaultBeneficiaryResponse](#SetDefaultBeneficiaryResponse)

 | Properties | Type | Nullable | Description |
 | ---------- | ---- | -------- | ----------- |
 | is_beneficiary_set | boolean |  yes  | Boolean Flag whether Beneficiary set or not |
 | success | boolean |  no  | Response is successful or not |

---



<|MERGE_RESOLUTION|>--- conflicted
+++ resolved
@@ -2142,7 +2142,6 @@
 
  | Properties | Type | Nullable | Description |
  | ---------- | ---- | -------- | ----------- |
-<<<<<<< HEAD
  | sdk | boolean |  no  | SDK |
  | merchant_id | string |  no  | Unique merchant id |
  | secret | string |  yes  | Masked payment gateway api secret |
@@ -2153,18 +2152,6 @@
  | config_type | string |  yes  | Fynd or self payment gateway |
  | verify_api | string |  no  | Payment gateway verify payment api endpoint |
  | user_id | string |  no  | Registered User id |
-=======
- | merchant_key | string |  no  | Unique merchant key |
- | api | string |  no  | Payment gateway api endpoint |
- | verify_api | string |  no  | Payment gateway verify payment api endpoint |
- | secret | string |  yes  | Masked payment gateway api secret |
- | merchant_id | string |  no  | Unique merchant id |
- | config_type | string |  yes  | Fynd or self payment gateway |
- | user_id | string |  no  | Registered User id |
- | key | string |  yes  | Payment gateway api key |
- | sdk | boolean |  no  | SDK |
- | pin | string |  no  | Masked pin |
->>>>>>> c37f88f0
 
 ---
 
@@ -2175,7 +2162,6 @@
 
  | Properties | Type | Nullable | Description |
  | ---------- | ---- | -------- | ----------- |
-<<<<<<< HEAD
  | payumoney | [AggregatorConfigDetail](#AggregatorConfigDetail) |  no  |  |
  | ccavenue | [AggregatorConfigDetail](#AggregatorConfigDetail) |  no  |  |
  | mswipe | [AggregatorConfigDetail](#AggregatorConfigDetail) |  no  |  |
@@ -2186,18 +2172,6 @@
  | razorpay | [AggregatorConfigDetail](#AggregatorConfigDetail) |  no  |  |
  | juspay | [AggregatorConfigDetail](#AggregatorConfigDetail) |  no  |  |
  | stripe | [AggregatorConfigDetail](#AggregatorConfigDetail) |  no  |  |
-=======
- | ccavenue | [AggregatorConfigDetail](#AggregatorConfigDetail) |  no  |  |
- | rupifi | [AggregatorConfigDetail](#AggregatorConfigDetail) |  no  |  |
- | payumoney | [AggregatorConfigDetail](#AggregatorConfigDetail) |  no  |  |
- | success | boolean |  yes  |  |
- | mswipe | [AggregatorConfigDetail](#AggregatorConfigDetail) |  no  |  |
- | env | string |  yes  | Environment i.e Live or Test |
- | simpl | [AggregatorConfigDetail](#AggregatorConfigDetail) |  no  |  |
- | stripe | [AggregatorConfigDetail](#AggregatorConfigDetail) |  no  |  |
- | juspay | [AggregatorConfigDetail](#AggregatorConfigDetail) |  no  |  |
- | razorpay | [AggregatorConfigDetail](#AggregatorConfigDetail) |  no  |  |
->>>>>>> c37f88f0
 
 ---
 
@@ -2232,17 +2206,10 @@
 
  | Properties | Type | Nullable | Description |
  | ---------- | ---- | -------- | ----------- |
-<<<<<<< HEAD
  | refresh | boolean |  no  | Refresh cache flag. |
  | nickname | string |  no  |  |
  | name_on_card | string |  no  |  |
  | card_id | string |  yes  | Card token of payment gateway. |
-=======
- | nickname | string |  no  |  |
- | card_id | string |  yes  | Card token of payment gateway. |
- | name_on_card | string |  no  |  |
- | refresh | boolean |  no  | Refresh cache flag. |
->>>>>>> c37f88f0
 
 ---
 
@@ -2292,7 +2259,6 @@
 
  | Properties | Type | Nullable | Description |
  | ---------- | ---- | -------- | ----------- |
-<<<<<<< HEAD
  | card_brand_image | string |  no  | card_brand_image |
  | card_brand | string |  no  | card_brand |
  | expired | boolean |  no  | expired |
@@ -2309,24 +2275,6 @@
  | card_name | string |  no  | card_name |
  | card_id | string |  no  | card_id |
  | card_token | string |  no  | card_token |
-=======
- | card_brand | string |  no  | card_brand |
- | nickname | string |  no  | nickname |
- | card_isin | string |  no  | card_isin |
- | card_brand_image | string |  no  | card_brand_image |
- | card_fingerprint | string |  no  | card_fingerprint |
- | card_number | string |  no  | card_number |
- | card_token | string |  no  | card_token |
- | card_issuer | string |  no  | card_issuer |
- | card_name | string |  no  | card_name |
- | aggregator_name | string |  yes  | aggregator_name |
- | expired | boolean |  no  | expired |
- | card_id | string |  no  | card_id |
- | card_reference | string |  no  | card_reference |
- | card_type | string |  no  | card_type |
- | exp_year | number |  no  | exp_year |
- | exp_month | number |  no  | exp_month |
->>>>>>> c37f88f0
 
 ---
 
@@ -2375,11 +2323,7 @@
  | ---------- | ---- | -------- | ----------- |
  | payload | string |  yes  | Hashed payload string. |
  | phone_number | string |  yes  | User mobile number without country code. |
-<<<<<<< HEAD
  | merchant_params | string |  yes  | Extra meta fields. |
-=======
- | payload | string |  yes  | Hashed payload string. |
->>>>>>> c37f88f0
  | transaction_amount_in_paise | number |  yes  | Payable amount in paise |
  | aggregator | string |  yes  | Payment gateway name in camel case i.e Simpl, Rupifi |
 
@@ -2405,20 +2349,11 @@
 
  | Properties | Type | Nullable | Description |
  | ---------- | ---- | -------- | ----------- |
-<<<<<<< HEAD
  | transaction_token | string |  no  | Transaction token of payment gateway. |
-=======
- | order_id | string |  yes  | Unique order id. |
- | transaction_token | string |  no  | Transaction token of payment gateway. |
- | amount | number |  yes  | Chargable amount of order. |
->>>>>>> c37f88f0
  | verified | boolean |  no  | Already Verified flag from payment gateway i.e Mswipe |
  | amount | number |  yes  | Chargable amount of order. |
  | aggregator | string |  yes  | Payment gateway name i.e Simpl, Mswipe |
-<<<<<<< HEAD
  | order_id | string |  yes  | Unique order id. |
-=======
->>>>>>> c37f88f0
 
 ---
 
@@ -2435,13 +2370,9 @@
  | cart_id | string |  no  | Cart id of customer |
  | message | string |  yes  | Human readable message. |
  | aggregator | string |  yes  | Payment gateway name i.e Simpl, Mswipe |
-<<<<<<< HEAD
  | success | boolean |  yes  | Response is successful or not. |
  | order_id | string |  yes  | Unique order id. |
  | status | string |  yes  | Status of charged payment. |
-=======
- | delivery_address_id | string |  no  | Delivery adddress id of customer |
->>>>>>> c37f88f0
 
 ---
 
@@ -2452,7 +2383,6 @@
 
  | Properties | Type | Nullable | Description |
  | ---------- | ---- | -------- | ----------- |
-<<<<<<< HEAD
  | razorpay_payment_id | string |  no  | Payment gateway payment id |
  | vpa | string |  no  | Customer vpa address |
  | currency | string |  yes  | Currency code. |
@@ -2465,17 +2395,6 @@
  | timeout | number |  no  | Payment polling timeout if not recieved response |
  | aggregator | string |  yes  | Payment gateway name |
  | order_id | string |  yes  | Payment gateway order id |
-=======
- | timeout | number |  yes  | Payment polling timeout if not recieved response |
- | razorpay_payment_id | string |  yes  | Payment gateway payment id |
- | method | string |  yes  | Payment method |
- | merchant_order_id | string |  yes  | Unique fynd order id |
- | aggregator_order_id | string |  yes  | Payment gateway order id |
- | aggregator | string |  yes  | Payment gateway name |
- | customer_id | string |  yes  | Payment gateway customer id. |
- | virtual_id | string |  no  | Bharat QR code virtual id |
- | polling_url | string |  yes  | Polling url to check payment status |
->>>>>>> c37f88f0
 
 ---
 
@@ -2486,7 +2405,6 @@
 
  | Properties | Type | Nullable | Description |
  | ---------- | ---- | -------- | ----------- |
-<<<<<<< HEAD
  | razorpay_payment_id | string |  no  | Payment  id. |
  | vpa | string |  no  | Customer vpa address |
  | aggregator_order_id | string |  no  | Payment order id |
@@ -2503,23 +2421,6 @@
  | aggregator | string |  yes  | Payment gateway name |
  | success | boolean |  yes  | Response is successful or not. |
  | status | string |  no  | Status of payment. |
-=======
- | timeout | number |  no  | timeout. |
- | razorpay_payment_id | string |  no  | Payment  id. |
- | method | string |  yes  | Payment method |
- | bqr_image | string |  no  | Bharath qr image url. |
- | merchant_order_id | string |  yes  | order id |
- | success | boolean |  yes  | Response is successful or not. |
- | status | string |  no  | Status of payment. |
- | amount | number |  no  | Payable amount. |
- | vpa | string |  no  | Customer vpa address |
- | aggregator_order_id | string |  no  | Payment order id |
- | aggregator | string |  yes  | Payment gateway name |
- | customer_id | string |  no  | Payment gateway customer id. |
- | virtual_id | string |  no  | Payment virtual address. |
- | polling_url | string |  yes  | Polling url. |
- | currency | string |  no  | Currency code. |
->>>>>>> c37f88f0
 
 ---
 
@@ -2530,31 +2431,19 @@
 
  | Properties | Type | Nullable | Description |
  | ---------- | ---- | -------- | ----------- |
-<<<<<<< HEAD
  | vpa | string |  yes  | Customer vpa address |
  | currency | string |  yes  | Currency code. |
  | merchant_order_id | string |  yes  | Unique fynd order id |
-=======
->>>>>>> c37f88f0
  | contact | string |  yes  | Customer valid mobile number |
  | method | string |  yes  | Payment method |
  | order_id | string |  yes  | Payment gateway order id |
  | merchant_order_id | string |  yes  | Unique fynd order id |
  | email | string |  yes  | Customer valid email |
-<<<<<<< HEAD
  | customer_id | string |  yes  | Payment gateway customer id. |
  | amount | number |  yes  | Payable amount. |
  | aggregator | string |  yes  | Payment gateway name |
  | order_id | string |  yes  | Payment gateway order id |
  | status | string |  yes  | Status of payment. |
-=======
- | status | string |  yes  | Status of payment. |
- | amount | number |  yes  | Payable amount. |
- | vpa | string |  yes  | Customer vpa address |
- | aggregator | string |  yes  | Payment gateway name |
- | customer_id | string |  yes  | Payment gateway customer id. |
- | currency | string |  yes  | Currency code. |
->>>>>>> c37f88f0
 
 ---
 
@@ -2565,15 +2454,9 @@
 
  | Properties | Type | Nullable | Description |
  | ---------- | ---- | -------- | ----------- |
-<<<<<<< HEAD
  | aggregator_name | string |  yes  | Payment gateway name |
  | retry | boolean |  yes  | Response is successful or not. |
  | status | string |  yes  | Payment status |
-=======
- | status | string |  yes  | Payment status |
- | retry | boolean |  yes  | Response is successful or not. |
- | aggregator_name | string |  yes  | Payment gateway name |
->>>>>>> c37f88f0
 
 ---
 
@@ -2584,14 +2467,8 @@
 
  | Properties | Type | Nullable | Description |
  | ---------- | ---- | -------- | ----------- |
-<<<<<<< HEAD
  | code | string |  no  | code |
  | package_name | string |  no  | package_name |
-=======
- | api_link | string |  no  | api_link |
- | data | string |  no  | Data |
- | payment_flow | string |  no  | payment_flow |
->>>>>>> c37f88f0
 
 ---
 
@@ -2602,7 +2479,6 @@
 
  | Properties | Type | Nullable | Description |
  | ---------- | ---- | -------- | ----------- |
-<<<<<<< HEAD
  | large | string |  no  | large |
  | small | string |  no  | small |
 
@@ -2619,19 +2495,6 @@
  | logos | [Logo](#Logo) |  no  | logos |
  | package_name | string |  no  | package_name |
  | display_name | string |  no  | display_name |
-=======
- | ccavenue | [AggregatorRoute](#AggregatorRoute) |  no  | Ccavenue |
- | rupifi | [AggregatorRoute](#AggregatorRoute) |  no  | Rupifi |
- | fynd | [AggregatorRoute](#AggregatorRoute) |  no  | Fynd |
- | payubiz | [AggregatorRoute](#AggregatorRoute) |  no  | Payubiz |
- | mswipe | [AggregatorRoute](#AggregatorRoute) |  no  | mswipe |
- | simpl | [AggregatorRoute](#AggregatorRoute) |  no  | simpl |
- | stripe | [AggregatorRoute](#AggregatorRoute) |  no  | Stripe |
- | juspay | [AggregatorRoute](#AggregatorRoute) |  no  | Juspay |
- | razorpay | [AggregatorRoute](#AggregatorRoute) |  no  | Razorpay |
- | upi_razorpay | [AggregatorRoute](#AggregatorRoute) |  no  | UPI_Razorpay |
- | bqr_razorpay | [AggregatorRoute](#AggregatorRoute) |  no  | BQR_Razorpay |
->>>>>>> c37f88f0
 
 ---
 
@@ -2654,7 +2517,6 @@
 
  | Properties | Type | Nullable | Description |
  | ---------- | ---- | -------- | ----------- |
-<<<<<<< HEAD
  | card_brand_image | string |  no  | card_brand_image |
  | merchant_code | string |  no  | merchant code |
  | card_type | string |  no  | card_type |
@@ -2684,35 +2546,6 @@
  | intent_flow | boolean |  no  | intent_flow |
  | card_id | string |  no  | card_id |
  | card_token | string |  no  | card_token |
-=======
- | timeout | number |  no  | timeout |
- | code | string |  no  | code |
- | display_priority | number |  no  | Dispaly Priority |
- | card_number | string |  no  | card_number |
- | expired | boolean |  no  | expired |
- | card_id | string |  no  | card_id |
- | card_reference | string |  no  | card_reference |
- | card_brand | string |  no  | card_brand |
- | merchant_code | string |  no  | merchant code |
- | retry_count | number |  no  | retry_count |
- | intent_app_error_list | [string] |  no  | intent_app_error_list |
- | card_brand_image | string |  no  | card_brand_image |
- | card_isin | string |  no  | card_isin |
- | logo_url | [PaymentModeLogo](#PaymentModeLogo) |  no  | Logo |
- | card_issuer | string |  no  | card_issuer |
- | card_type | string |  no  | card_type |
- | exp_year | number |  no  | exp_year |
- | exp_month | number |  no  | exp_month |
- | intent_flow | boolean |  no  | intent_flow |
- | nickname | string |  no  | nickname |
- | card_fingerprint | string |  no  | card_fingerprint |
- | card_token | string |  no  | card_token |
- | card_name | string |  no  | card_name |
- | name | string |  no  | name |
- | display_name | string |  no  | display name |
- | fynd_vpa | string |  no  | fynd_vpa |
- | aggregator_name | string |  yes  | aggregator_name |
->>>>>>> c37f88f0
 
 ---
 
@@ -2723,7 +2556,6 @@
 
  | Properties | Type | Nullable | Description |
  | ---------- | ---- | -------- | ----------- |
-<<<<<<< HEAD
  | name | string |  yes  | Payment mode name |
  | anonymous_enable | boolean |  no  | Annonymous card flag |
  | display_name | string |  yes  | Payment mode display name |
@@ -2766,15 +2598,6 @@
  | razorpay | [AggregatorRoute](#AggregatorRoute) |  no  | Razorpay |
  | juspay | [AggregatorRoute](#AggregatorRoute) |  no  | Juspay |
  | stripe | [AggregatorRoute](#AggregatorRoute) |  no  | Stripe |
-=======
- | display_name | string |  yes  | Payment mode display name |
- | display_priority | number |  yes  | Dispaly Priority |
- | aggregator_name | string |  no  | Dispaly Priority |
- | anonymous_enable | boolean |  no  | Annonymous card flag |
- | name | string |  yes  | Payment mode name |
- | add_card_enabled | boolean |  no  | Annonymous card flag |
- | list | [[PaymentModeList](#PaymentModeList)] |  no  | Payment mode |
->>>>>>> c37f88f0
 
 ---
 
@@ -2833,19 +2656,11 @@
 
  | Properties | Type | Nullable | Description |
  | ---------- | ---- | -------- | ----------- |
-<<<<<<< HEAD
  | logo_large | string |  yes  | Beneficiary large Logo |
  | name | string |  yes  |  Beneficiary Name |
  | display_name | string |  no  | Beneficiary Display Name |
  | id | number |  yes  |   |
  | logo_small | string |  yes  | Beneficiary small Logo |
-=======
- | display_name | boolean |  no  | Beneficiary Display Name |
- | logo_large | string |  yes  | Beneficiary large Logo |
- | name | string |  yes  |  Beneficiary Name |
- | logo_small | string |  yes  | Beneficiary small Logo |
- | id | string |  yes  |   |
->>>>>>> c37f88f0
 
 ---
 
@@ -2902,7 +2717,6 @@
 
  | Properties | Type | Nullable | Description |
  | ---------- | ---- | -------- | ----------- |
-<<<<<<< HEAD
  | modified_on | string |  yes  | MOdification Date of Beneficiary |
  | bank_name | string |  yes  | Bank Name Of Account |
  | title | string |  yes  | Title Of Account |
@@ -2922,27 +2736,6 @@
  | delights_user_name | string |  no  | User Id Who filled the Beneficiary  |
  | address | string |  yes  | Address of User |
  | comment | boolean |  no  | Remarks |
-=======
- | address | string |  yes  | Address of User |
- | beneficiary_id | string |  yes  | Benenficiary Id |
- | ifsc_code | string |  yes  | Ifsc Code Of Account |
- | account_holder | string |  yes  | Account Holder Name |
- | id | number |  yes  |   |
- | mobile | boolean |  no  | MObile no of User |
- | bank_name | string |  yes  | Bank Name Of Account |
- | delights_user_name | string |  yes  | User Id Who filled the Beneficiary  |
- | comment | boolean |  no  | Remarks |
- | is_active | boolean |  yes  | Boolean Flag whether Beneficiary set or not |
- | account_no | string |  yes  | Account Number |
- | subtitle | string |  yes  | SHort Title Of Account |
- | created_on | string |  yes  | Creation Date of Beneficiary |
- | modified_on | string |  yes  | MOdification Date of Beneficiary |
- | transfer_mode | string |  yes  | Transfer Mode Of Account |
- | display_name | string |  yes  | Display Name Of Account |
- | email | string |  yes  | EMail of User |
- | branch_name | boolean |  no  | Branch Name Of Account |
- | title | string |  yes  | Title Of Account |
->>>>>>> c37f88f0
 
 ---
 
@@ -3005,15 +2798,9 @@
 
  | Properties | Type | Nullable | Description |
  | ---------- | ---- | -------- | ----------- |
-<<<<<<< HEAD
  | request_id | string |  yes  | Request Id sent in  |
  | otp | string |  yes  | Otp sent to the given Mobile No |
  | hash_key | string |  yes  | Hash key of the beneficiary Id |
-=======
- | hash_key | string |  yes  | Hash key of the beneficiary Id |
- | otp | string |  yes  | Otp sent to the given Mobile No |
- | request_id | string |  yes  | Request Id sent in  |
->>>>>>> c37f88f0
 
 ---
 
@@ -3036,15 +2823,9 @@
 
  | Properties | Type | Nullable | Description |
  | ---------- | ---- | -------- | ----------- |
-<<<<<<< HEAD
  | description | string |  yes  | Wrong OTP Code |
  | is_verified_flag | boolean |  yes  | Vefified flag. |
  | success | string |  yes  | Response is successful or not |
-=======
- | success | string |  yes  | Response is successful or not |
- | is_verified_flag | boolean |  yes  | Vefified flag. |
- | description | string |  yes  | Wrong OTP Code |
->>>>>>> c37f88f0
 
 ---
 
@@ -3057,7 +2838,6 @@
  | ---------- | ---- | -------- | ----------- |
  | vpa | string |  no  |  |
  | account_no | string |  yes  | Account NUmber of the Account Holder |
-<<<<<<< HEAD
  | bank_name | string |  yes  | Bank Name of the Account |
  | account_holder | string |  yes  | Name of the Account Holder |
  | email | string |  yes  | Email of the Account Holder |
@@ -3066,17 +2846,6 @@
  | comment | string |  no  | Remarks added by The user |
  | ifsc_code | string |  yes  | Ifsc Code of the Account |
  | mobile | string |  yes  | Moblie Number of the User |
-=======
- | address | string |  no  | Address of the User |
- | branch_name | string |  yes  | Branch Name of the Account |
- | mobile | string |  yes  | Moblie Number of the User |
- | bank_name | string |  yes  | Bank Name of the Account |
- | email | string |  yes  | Email of the Account Holder |
- | ifsc_code | string |  yes  | Ifsc Code of the Account |
- | vpa | string |  no  |  |
- | comment | string |  no  | Remarks added by The user |
- | account_holder | string |  yes  | Name of the Account Holder |
->>>>>>> c37f88f0
  | wallet | string |  no  |  |
 
 ---
@@ -3088,7 +2857,6 @@
 
  | Properties | Type | Nullable | Description |
  | ---------- | ---- | -------- | ----------- |
-<<<<<<< HEAD
  | request_id | string |  no  |  |
  | otp | string |  no  |  |
  | shipment_id | string |  yes  | Shipment Id of the respective Merchant Order Id |
@@ -3096,15 +2864,6 @@
  | delights | boolean |  yes  | True if  beneficiary to be added by delights or False if by User |
  | transfer_mode | string |  yes  | Transfer Mode of the Beneficiary to be added |
  | order_id | string |  yes  | Merchant Order Id |
-=======
- | delights | boolean |  yes  | True if  beneficiary to be added by delights or False if by User |
- | otp | string |  no  |  |
- | order_id | string |  yes  | Merchant Order Id |
- | request_id | string |  no  |  |
- | shipment_id | string |  yes  | Shipment Id of the respective Merchant Order Id |
- | transfer_mode | string |  yes  | Transfer Mode of the Beneficiary to be added |
- | details | [BeneficiaryModeDetails](#BeneficiaryModeDetails) |  yes  | Beneficiary bank details |
->>>>>>> c37f88f0
 
 ---
 
@@ -3131,15 +2890,9 @@
  | ---------- | ---- | -------- | ----------- |
  | account_no | string |  yes  |  |
  | bank_name | string |  yes  |  |
-<<<<<<< HEAD
  | account_holder | string |  yes  |  |
  | branch_name | string |  yes  |  |
  | ifsc_code | string |  yes  |  |
-=======
- | ifsc_code | string |  yes  |  |
- | account_holder | string |  yes  |  |
- | branch_name | string |  yes  |  |
->>>>>>> c37f88f0
 
 ---
 
@@ -3174,15 +2927,9 @@
 
  | Properties | Type | Nullable | Description |
  | ---------- | ---- | -------- | ----------- |
-<<<<<<< HEAD
  | request_id | string |  yes  | request id  |
  | is_verified_flag | string |  yes  | Boolean Flag whether OTP Validation is already done or not |
  | success | boolean |  no  | Response is successful or not |
-=======
- | success | boolean |  no  | Response is successful or not |
- | is_verified_flag | string |  yes  | Boolean Flag whether OTP Validation is already done or not |
- | request_id | string |  yes  | request id  |
->>>>>>> c37f88f0
 
 ---
 
