--- conflicted
+++ resolved
@@ -5803,7 +5803,6 @@
 
  
  
-<<<<<<< HEAD
  #### [PaymentSelectionLock](#PaymentSelectionLock)
 
  | Properties | Type | Nullable | Description |
@@ -6129,344 +6128,16 @@
  | name | string |  no  |  |
  | action | [ProductAction](#ProductAction) |  no  |  |
  | categories | [[CategoryInfo](#CategoryInfo)] |  no  |  |
-=======
- #### [PromiseFormatted](#PromiseFormatted)
+
+---
+
+
+ 
+ 
+ #### [CartProductInfo](#CartProductInfo)
 
  | Properties | Type | Nullable | Description |
  | ---------- | ---- | -------- | ----------- |
- | max | string |  no  |  |
- | min | string |  no  |  |
-
----
-
-
- 
- 
- #### [PromiseTimestamp](#PromiseTimestamp)
-
- | Properties | Type | Nullable | Description |
- | ---------- | ---- | -------- | ----------- |
- | max | number |  no  |  |
- | min | number |  no  |  |
-
----
-
-
- 
- 
- #### [ShipmentPromise](#ShipmentPromise)
-
- | Properties | Type | Nullable | Description |
- | ---------- | ---- | -------- | ----------- |
- | formatted | [PromiseFormatted](#PromiseFormatted) |  no  |  |
- | timestamp | [PromiseTimestamp](#PromiseTimestamp) |  no  |  |
-
----
-
-
- 
- 
- #### [CartCurrency](#CartCurrency)
-
- | Properties | Type | Nullable | Description |
- | ---------- | ---- | -------- | ----------- |
- | symbol | string |  no  |  |
- | code | string |  no  | Currency code defined by ISO 4217:2015 |
-
----
-
-
- 
- 
- #### [LoyaltyPoints](#LoyaltyPoints)
-
- | Properties | Type | Nullable | Description |
- | ---------- | ---- | -------- | ----------- |
- | total | number |  no  |  |
- | description | string |  no  |  |
- | is_applied | boolean |  no  |  |
- | applicable | number |  no  |  |
-
----
-
-
- 
- 
- #### [DisplayBreakup](#DisplayBreakup)
-
- | Properties | Type | Nullable | Description |
- | ---------- | ---- | -------- | ----------- |
- | display | string |  no  |  |
- | key | string |  no  |  |
- | currency_code | string |  no  |  |
- | currency_symbol | string |  no  |  |
- | value | number |  no  |  |
- | message | [string] |  no  |  |
-
----
-
-
- 
- 
- #### [CouponBreakup](#CouponBreakup)
-
- | Properties | Type | Nullable | Description |
- | ---------- | ---- | -------- | ----------- |
- | type | string |  no  |  |
- | message | string |  no  |  |
- | uid | string |  no  |  |
- | value | number |  no  |  |
- | code | string |  no  |  |
- | is_applied | boolean |  no  |  |
-
----
-
-
- 
- 
- #### [RawBreakup](#RawBreakup)
-
- | Properties | Type | Nullable | Description |
- | ---------- | ---- | -------- | ----------- |
- | mrp_total | number |  no  |  |
- | vog | number |  no  |  |
- | cod_charge | number |  no  |  |
- | fynd_cash | number |  no  |  |
- | coupon | number |  no  |  |
- | subtotal | number |  no  |  |
- | discount | number |  no  |  |
- | delivery_charge | number |  no  |  |
- | gst_charges | number |  no  |  |
- | total | number |  no  |  |
- | convenience_fee | number |  no  |  |
- | you_saved | number |  no  |  |
-
----
-
-
- 
- 
- #### [CartBreakup](#CartBreakup)
-
- | Properties | Type | Nullable | Description |
- | ---------- | ---- | -------- | ----------- |
- | loyalty_points | [LoyaltyPoints](#LoyaltyPoints) |  no  |  |
- | display | [[DisplayBreakup](#DisplayBreakup)] |  no  |  |
- | coupon | [CouponBreakup](#CouponBreakup) |  no  |  |
- | raw | [RawBreakup](#RawBreakup) |  no  |  |
-
----
-
-
- 
- 
- #### [PaymentSelectionLock](#PaymentSelectionLock)
-
- | Properties | Type | Nullable | Description |
- | ---------- | ---- | -------- | ----------- |
- | enabled | boolean |  no  |  |
- | default_options | string |  no  |  |
- | payment_identifier | string |  no  |  |
-
----
-
-
- 
- 
- #### [ProductPrice](#ProductPrice)
-
- | Properties | Type | Nullable | Description |
- | ---------- | ---- | -------- | ----------- |
- | selling | number |  no  |  |
- | add_on | number |  no  |  |
- | effective | number |  no  |  |
- | currency_code | string |  no  |  |
- | currency_symbol | string |  no  |  |
- | marked | number |  no  |  |
-
----
-
-
- 
- 
- #### [ProductPriceInfo](#ProductPriceInfo)
-
- | Properties | Type | Nullable | Description |
- | ---------- | ---- | -------- | ----------- |
- | base | [ProductPrice](#ProductPrice) |  no  |  |
- | converted | [ProductPrice](#ProductPrice) |  no  |  |
-
----
-
-
- 
- 
- #### [PromoMeta](#PromoMeta)
-
- | Properties | Type | Nullable | Description |
- | ---------- | ---- | -------- | ----------- |
- | message | string |  no  |  |
-
----
-
-
- 
- 
- #### [ProductAvailability](#ProductAvailability)
-
- | Properties | Type | Nullable | Description |
- | ---------- | ---- | -------- | ----------- |
- | sizes | [string] |  no  |  |
- | other_store_quantity | number |  no  |  |
- | deliverable | boolean |  no  |  |
- | is_valid | boolean |  no  |  |
- | out_of_stock | boolean |  no  |  |
-
----
-
-
- 
- 
- #### [ProductImage](#ProductImage)
-
- | Properties | Type | Nullable | Description |
- | ---------- | ---- | -------- | ----------- |
- | secure_url | string |  no  |  |
- | url | string |  no  |  |
- | aspect_ratio | string |  no  |  |
-
----
-
-
- 
- 
- #### [ActionQuery](#ActionQuery)
-
- | Properties | Type | Nullable | Description |
- | ---------- | ---- | -------- | ----------- |
- | product_slug | [string] |  no  | Contains list of product slug |
-
----
-
-
- 
- 
- #### [ProductAction](#ProductAction)
-
- | Properties | Type | Nullable | Description |
- | ---------- | ---- | -------- | ----------- |
- | type | string |  no  |  |
- | query | [ActionQuery](#ActionQuery) |  no  |  |
- | url | string |  no  |  |
-
----
-
-
- 
- 
- #### [CategoryInfo](#CategoryInfo)
-
- | Properties | Type | Nullable | Description |
- | ---------- | ---- | -------- | ----------- |
- | uid | number |  no  | Product Category Id |
- | name | string |  no  |  |
-
----
-
-
- 
- 
- #### [BaseInfo](#BaseInfo)
-
- | Properties | Type | Nullable | Description |
- | ---------- | ---- | -------- | ----------- |
- | uid | number |  no  |  |
- | name | string |  no  |  |
-
----
-
-
- 
- 
- #### [CartProduct](#CartProduct)
-
- | Properties | Type | Nullable | Description |
- | ---------- | ---- | -------- | ----------- |
- | type | string |  no  |  |
- | images | [[ProductImage](#ProductImage)] |  no  |  |
- | action | [ProductAction](#ProductAction) |  no  |  |
- | slug | string |  no  | Unique product url name generated via product name and other meta data |
- | categories | [[CategoryInfo](#CategoryInfo)] |  no  |  |
- | uid | number |  no  |  |
- | brand | [BaseInfo](#BaseInfo) |  no  |  |
- | name | string |  no  |  |
-
----
-
-
- 
- 
- #### [BasePrice](#BasePrice)
-
- | Properties | Type | Nullable | Description |
- | ---------- | ---- | -------- | ----------- |
- | marked | number |  no  |  |
- | effective | number |  no  |  |
- | currency_symbol | string |  no  |  |
- | currency_code | string |  no  |  |
-
----
-
-
- 
- 
- #### [ArticlePriceInfo](#ArticlePriceInfo)
-
- | Properties | Type | Nullable | Description |
- | ---------- | ---- | -------- | ----------- |
- | base | [BasePrice](#BasePrice) |  no  |  |
- | converted | [BasePrice](#BasePrice) |  no  |  |
-
----
-
-
- 
- 
- #### [ProductArticle](#ProductArticle)
-
- | Properties | Type | Nullable | Description |
- | ---------- | ---- | -------- | ----------- |
- | type | string |  no  |  |
- | size | string |  no  |  |
- | seller | [BaseInfo](#BaseInfo) |  no  |  |
- | price | [ArticlePriceInfo](#ArticlePriceInfo) |  no  |  |
- | quantity | number |  no  |  |
- | uid | string |  no  |  |
- | extra_meta | string |  no  |  |
- | store | [BaseInfo](#BaseInfo) |  no  |  |
-
----
-
-
- 
- 
- #### [CartProductIdentifer](#CartProductIdentifer)
-
- | Properties | Type | Nullable | Description |
- | ---------- | ---- | -------- | ----------- |
- | identifier | string |  no  | Article idenfier generated by cart |
->>>>>>> c37f88f0
-
----
-
-
- 
- 
- #### [CartProductInfo](#CartProductInfo)
-
- | Properties | Type | Nullable | Description |
- | ---------- | ---- | -------- | ----------- |
-<<<<<<< HEAD
  | identifiers | [CartProductIdentifer](#CartProductIdentifer) |  yes  |  |
  | key | string |  no  |  |
  | availability | [ProductAvailability](#ProductAvailability) |  no  |  |
@@ -6480,21 +6151,6 @@
  | price_per_unit | [ProductPriceInfo](#ProductPriceInfo) |  no  |  |
  | discount | string |  no  |  |
  | coupon_message | string |  no  |  |
-=======
- | price | [ProductPriceInfo](#ProductPriceInfo) |  no  |  |
- | promo_meta | [PromoMeta](#PromoMeta) |  no  |  |
- | availability | [ProductAvailability](#ProductAvailability) |  no  |  |
- | product | [CartProduct](#CartProduct) |  no  |  |
- | article | [ProductArticle](#ProductArticle) |  no  |  |
- | quantity | number |  no  |  |
- | coupon_message | string |  no  |  |
- | key | string |  no  |  |
- | discount | string |  no  |  |
- | price_per_unit | [ProductPriceInfo](#ProductPriceInfo) |  no  |  |
- | identifiers | [CartProductIdentifer](#CartProductIdentifer) |  yes  |  |
- | bulk_offer | string |  no  |  |
- | message | string |  no  |  |
->>>>>>> c37f88f0
  | is_set | boolean |  no  |  |
 
 ---
@@ -6506,7 +6162,6 @@
 
  | Properties | Type | Nullable | Description |
  | ---------- | ---- | -------- | ----------- |
-<<<<<<< HEAD
  | delivery_charge_info | string |  no  |  |
  | payment_selection_lock | [PaymentSelectionLock](#PaymentSelectionLock) |  no  |  |
  | restrict_checkout | boolean |  no  |  |
@@ -6522,23 +6177,6 @@
  | gstin | string |  no  |  |
  | items | [[CartProductInfo](#CartProductInfo)] |  no  |  |
  | is_valid | boolean |  no  |  |
-=======
- | delivery_promise | [ShipmentPromise](#ShipmentPromise) |  no  |  |
- | coupon_text | string |  no  |  |
- | comment | string |  no  |  |
- | currency | [CartCurrency](#CartCurrency) |  no  |  |
- | checkout_mode | string |  no  |  |
- | breakup_values | [CartBreakup](#CartBreakup) |  no  |  |
- | last_modified | string |  no  |  |
- | restrict_checkout | boolean |  no  |  |
- | gstin | string |  no  |  |
- | id | string |  no  |  |
- | payment_selection_lock | [PaymentSelectionLock](#PaymentSelectionLock) |  no  |  |
- | items | [[CartProductInfo](#CartProductInfo)] |  no  |  |
- | delivery_charge_info | string |  no  |  |
- | is_valid | boolean |  no  |  |
- | message | string |  no  |  |
->>>>>>> c37f88f0
 
 ---
 
@@ -6550,7 +6188,6 @@
  | Properties | Type | Nullable | Description |
  | ---------- | ---- | -------- | ----------- |
  | article_id | string |  no  |  |
-<<<<<<< HEAD
  | seller_id | number |  no  |  |
  | display | string |  no  |  |
  | pos | boolean |  no  |  |
@@ -6560,17 +6197,6 @@
  | quantity | number |  no  |  |
  | item_size | string |  no  |  |
  | item_id | number |  no  |  |
-=======
- | item_id | number |  no  |  |
- | article_assignment | string |  no  |  |
- | display | string |  no  |  |
- | pos | boolean |  no  |  |
- | quantity | number |  no  |  |
- | item_size | string |  no  |  |
- | store_id | number |  no  |  |
- | extra_meta | string |  no  |  |
- | seller_id | number |  no  |  |
->>>>>>> c37f88f0
 
 ---
 
@@ -6592,17 +6218,10 @@
 
  | Properties | Type | Nullable | Description |
  | ---------- | ---- | -------- | ----------- |
-<<<<<<< HEAD
  | success | boolean |  no  | True if all items are added successfully. False if partially added or not added. |
  | message | string |  no  |  |
  | partial | boolean |  no  | When adding multiple items check if all added. True if only few are added. |
  | cart | [CartDetailResponse](#CartDetailResponse) |  no  |  |
-=======
- | cart | [CartDetailResponse](#CartDetailResponse) |  no  |  |
- | partial | boolean |  no  | When adding multiple items check if all added. True if only few are added. |
- | message | string |  no  |  |
- | success | boolean |  no  | True if all items are added successfully. False if partially added or not added. |
->>>>>>> c37f88f0
 
 ---
 
@@ -6614,21 +6233,12 @@
  | Properties | Type | Nullable | Description |
  | ---------- | ---- | -------- | ----------- |
  | article_id | string |  no  |  |
-<<<<<<< HEAD
  | identifiers | [CartProductIdentifer](#CartProductIdentifer) |  yes  |  |
  | extra_meta | string |  no  |  |
  | quantity | number |  no  |  |
  | item_index | number |  no  |  |
  | item_size | string |  no  |  |
  | item_id | number |  no  |  |
-=======
- | item_id | number |  no  |  |
- | quantity | number |  no  |  |
- | item_index | number |  no  |  |
- | item_size | string |  no  |  |
- | extra_meta | string |  no  |  |
- | identifiers | [CartProductIdentifer](#CartProductIdentifer) |  yes  |  |
->>>>>>> c37f88f0
 
 ---
 
@@ -6651,15 +6261,9 @@
 
  | Properties | Type | Nullable | Description |
  | ---------- | ---- | -------- | ----------- |
-<<<<<<< HEAD
  | success | boolean |  no  | True if all items are added successfully. False if partially added or not added. |
  | message | string |  no  |  |
  | cart | [CartDetailResponse](#CartDetailResponse) |  no  |  |
-=======
- | cart | [CartDetailResponse](#CartDetailResponse) |  no  |  |
- | message | string |  no  |  |
- | success | boolean |  no  | True if all items are added successfully. False if partially added or not added. |
->>>>>>> c37f88f0
 
 ---
 
@@ -6681,19 +6285,11 @@
 
  | Properties | Type | Nullable | Description |
  | ---------- | ---- | -------- | ----------- |
-<<<<<<< HEAD
  | current | number |  no  |  |
  | total_item_count | number |  no  |  |
  | total | number |  no  |  |
  | has_next | boolean |  no  |  |
  | has_previous | boolean |  no  |  |
-=======
- | has_previous | boolean |  no  |  |
- | total_item_count | number |  no  |  |
- | total | number |  no  |  |
- | has_next | boolean |  no  |  |
- | current | number |  no  |  |
->>>>>>> c37f88f0
 
 ---
 
@@ -6704,7 +6300,6 @@
 
  | Properties | Type | Nullable | Description |
  | ---------- | ---- | -------- | ----------- |
-<<<<<<< HEAD
  | coupon_code | string |  no  |  |
  | title | string |  no  |  |
  | minimum_cart_value | number |  no  |  |
@@ -6715,18 +6310,6 @@
  | is_applicable | boolean |  no  |  |
  | coupon_value | number |  no  |  |
  | max_discount_value | number |  no  |  |
-=======
- | sub_title | string |  no  |  |
- | title | string |  no  |  |
- | expires_on | string |  no  |  |
- | max_discount_value | number |  no  |  |
- | is_applicable | boolean |  no  |  |
- | message | string |  no  |  |
- | minimum_cart_value | number |  no  |  |
- | is_applied | boolean |  no  |  |
- | coupon_value | number |  no  |  |
- | coupon_code | string |  no  |  |
->>>>>>> c37f88f0
 
 ---
 
@@ -6760,16 +6343,8 @@
 
  | Properties | Type | Nullable | Description |
  | ---------- | ---- | -------- | ----------- |
-<<<<<<< HEAD
  | uid | number |  no  | Seller id |
  | name | string |  no  |  |
-=======
- | currency_code | string |  no  | Currency code for all amounts |
- | effective | number |  no  | Current per unit price of product after existing deductions |
- | currency_symbol | string |  no  | Currency symbol for currency |
- | marked | number |  no  | Original price of product |
- | bulk_effective | number |  no  | Discounted per unit price for current offer object |
->>>>>>> c37f88f0
 
 ---
 
@@ -6780,21 +6355,11 @@
 
  | Properties | Type | Nullable | Description |
  | ---------- | ---- | -------- | ----------- |
-<<<<<<< HEAD
  | currency_symbol | string |  no  | Currency symbol for currency |
  | bulk_effective | number |  no  | Discounted per unit price for current offer object |
  | marked | number |  no  | Original price of product |
  | currency_code | string |  no  | Currency code for all amounts |
  | effective | number |  no  | Current per unit price of product after existing deductions |
-=======
- | price | [OfferPrice](#OfferPrice) |  no  |  |
- | type | string |  no  | Offer type |
- | margin | number |  no  | Percentage value of discount |
- | best | boolean |  no  | Is true for best offer from all offers present for all sellers |
- | quantity | number |  no  | Quantity on which offer is applicable |
- | total | number |  no  | Total price of offer quantity with discount |
- | auto_applied | boolean |  no  |  |
->>>>>>> c37f88f0
 
 ---
 
@@ -6805,7 +6370,6 @@
 
  | Properties | Type | Nullable | Description |
  | ---------- | ---- | -------- | ----------- |
-<<<<<<< HEAD
  | margin | number |  no  | Percentage value of discount |
  | auto_applied | boolean |  no  | Whether offer discount is auto applied in cart |
  | type | string |  no  | Offer type |
@@ -6813,10 +6377,6 @@
  | quantity | number |  no  | Quantity on which offer is applicable |
  | total | number |  no  | Total price of offer quantity with discount |
  | best | boolean |  no  | Is true for best offer from all offers present for all sellers |
-=======
- | uid | number |  no  | Seller id |
- | name | string |  no  |  |
->>>>>>> c37f88f0
 
 ---
 
@@ -6873,7 +6433,6 @@
 
  | Properties | Type | Nullable | Description |
  | ---------- | ---- | -------- | ----------- |
-<<<<<<< HEAD
  | country | string |  no  |  |
  | area_code | string |  no  |  |
  | is_default_address | boolean |  no  |  |
@@ -6896,30 +6455,6 @@
  | area | string |  no  |  |
  | meta | string |  no  |  |
  | landmark | string |  no  |  |
-=======
- | country_code | string |  no  |  |
- | geo_location | [GeoLocation](#GeoLocation) |  no  |  |
- | google_map_point | string |  no  |  |
- | phone | string |  no  |  |
- | area_code_slug | string |  no  |  |
- | area | string |  no  |  |
- | address | string |  no  |  |
- | checkout_mode | string |  no  |  |
- | is_active | boolean |  no  |  |
- | state | string |  no  |  |
- | meta | string |  no  |  |
- | area_code | string |  no  |  |
- | country | string |  no  |  |
- | email | string |  no  |  |
- | id | string |  no  |  |
- | city | string |  no  |  |
- | landmark | string |  no  |  |
- | tags | [string] |  no  |  |
- | is_default_address | boolean |  no  |  |
- | address_type | string |  no  |  |
- | user_id | string |  no  |  |
- | name | string |  no  |  |
->>>>>>> c37f88f0
 
 ---
 
@@ -6954,17 +6489,10 @@
 
  | Properties | Type | Nullable | Description |
  | ---------- | ---- | -------- | ----------- |
-<<<<<<< HEAD
  | success | boolean |  no  |  |
  | id | string |  no  |  |
  | is_default_address | boolean |  no  |  |
  | is_updated | boolean |  no  |  |
-=======
- | is_updated | boolean |  no  |  |
- | id | string |  no  |  |
- | is_default_address | boolean |  no  |  |
- | success | boolean |  no  |  |
->>>>>>> c37f88f0
 
 ---
 
@@ -7006,12 +6534,6 @@
  | merchant_code | string |  no  |  |
  | aggregator_name | string |  no  |  |
  | payment_mode | string |  no  |  |
-<<<<<<< HEAD
-=======
- | address_id | string |  no  |  |
- | payment_identifier | string |  no  |  |
- | id | string |  no  |  |
->>>>>>> c37f88f0
 
 ---
 
@@ -7022,19 +6544,11 @@
 
  | Properties | Type | Nullable | Description |
  | ---------- | ---- | -------- | ----------- |
-<<<<<<< HEAD
  | display_message_en | string |  no  |  |
  | valid | boolean |  no  |  |
  | title | string |  no  |  |
  | code | string |  no  |  |
  | discount | number |  no  |  |
-=======
- | title | string |  no  |  |
- | display_message_en | string |  no  |  |
- | discount | number |  no  |  |
- | code | string |  no  |  |
- | valid | boolean |  no  |  |
->>>>>>> c37f88f0
 
 ---
 
@@ -7045,15 +6559,9 @@
 
  | Properties | Type | Nullable | Description |
  | ---------- | ---- | -------- | ----------- |
-<<<<<<< HEAD
  | success | boolean |  yes  |  |
  | message | string |  no  |  |
  | coupon_validity | [CouponValidity](#CouponValidity) |  no  |  |
-=======
- | coupon_validity | [CouponValidity](#CouponValidity) |  no  |  |
- | message | string |  no  |  |
- | success | boolean |  yes  |  |
->>>>>>> c37f88f0
 
 ---
 
@@ -7064,30 +6572,17 @@
 
  | Properties | Type | Nullable | Description |
  | ---------- | ---- | -------- | ----------- |
-<<<<<<< HEAD
  | fulfillment_type | string |  no  |  |
  | dp_options | string |  no  |  |
-=======
- | dp_options | string |  no  |  |
- | order_type | string |  no  |  |
- | fulfillment_id | number |  no  |  |
->>>>>>> c37f88f0
  | shipments | number |  no  |  |
  | shipment_type | string |  no  |  |
  | box_type | string |  no  |  |
-<<<<<<< HEAD
  | shipment_type | string |  no  |  |
  | promise | [ShipmentPromise](#ShipmentPromise) |  no  |  |
  | order_type | string |  no  |  |
  | dp_id | string |  no  |  |
  | items | [[CartProductInfo](#CartProductInfo)] |  no  |  |
  | fulfillment_id | number |  no  |  |
-=======
- | promise | [ShipmentPromise](#ShipmentPromise) |  no  |  |
- | fulfillment_type | string |  no  |  |
- | dp_id | string |  no  |  |
- | items | [[CartProductInfo](#CartProductInfo)] |  no  |  |
->>>>>>> c37f88f0
 
 ---
 
@@ -7098,7 +6593,6 @@
 
  | Properties | Type | Nullable | Description |
  | ---------- | ---- | -------- | ----------- |
-<<<<<<< HEAD
  | uid | string |  no  |  |
  | cart_id | number |  no  |  |
  | payment_selection_lock | [PaymentSelectionLock](#PaymentSelectionLock) |  no  |  |
@@ -7117,26 +6611,6 @@
  | comment | string |  no  |  |
  | last_modified | string |  no  |  |
  | gstin | string |  no  |  |
-=======
- | restrict_checkout | boolean |  no  |  |
- | delivery_charge_info | string |  no  |  |
- | coupon_text | string |  no  |  |
- | checkout_mode | string |  no  |  |
- | shipments | [[ShipmentResponse](#ShipmentResponse)] |  no  |  |
- | cart_id | number |  no  |  |
- | id | string |  no  |  |
- | gstin | string |  no  |  |
- | payment_selection_lock | [PaymentSelectionLock](#PaymentSelectionLock) |  no  |  |
- | is_valid | boolean |  no  |  |
- | delivery_promise | [ShipmentPromise](#ShipmentPromise) |  no  |  |
- | comment | string |  no  |  |
- | currency | [CartCurrency](#CartCurrency) |  no  |  |
- | breakup_values | [CartBreakup](#CartBreakup) |  no  |  |
- | last_modified | string |  no  |  |
- | uid | string |  no  |  |
- | error | boolean |  no  |  |
- | message | string |  no  |  |
->>>>>>> c37f88f0
 
 ---
 
@@ -7147,15 +6621,9 @@
 
  | Properties | Type | Nullable | Description |
  | ---------- | ---- | -------- | ----------- |
-<<<<<<< HEAD
  | user | string |  yes  |  |
  | _id | string |  yes  |  |
  | last_name | string |  yes  |  |
-=======
- | _id | string |  yes  |  |
- | last_name | string |  yes  |  |
- | user | string |  yes  |  |
->>>>>>> c37f88f0
  | first_name | string |  yes  |  |
 
 ---
@@ -7167,7 +6635,6 @@
 
  | Properties | Type | Nullable | Description |
  | ---------- | ---- | -------- | ----------- |
-<<<<<<< HEAD
  | address_id | string |  no  |  |
  | payment_params | string |  no  |  |
  | billing_address | string |  no  |  |
@@ -7183,24 +6650,6 @@
  | delivery_address | string |  no  |  |
  | payment_mode | string |  yes  |  |
  | callback_url | string |  no  |  |
-=======
- | billing_address | string |  no  |  |
- | payment_params | string |  no  |  |
- | callback_url | string |  no  |  |
- | delivery_address | string |  no  |  |
- | merchant_code | string |  no  |  |
- | staff | [StaffCheckout](#StaffCheckout) |  no  |  |
- | address_id | string |  no  |  |
- | payment_mode | string |  yes  |  |
- | payment_identifier | string |  no  |  |
- | meta | string |  no  |  |
- | billing_address_id | string |  no  |  |
- | fyndstore_emp_id | string |  no  |  |
- | payment_auto_confirm | boolean |  no  |  |
- | ordering_store | number |  no  |  |
- | extra_meta | string |  no  |  |
- | aggregator | string |  no  |  |
->>>>>>> c37f88f0
 
 ---
 
@@ -7211,7 +6660,6 @@
 
  | Properties | Type | Nullable | Description |
  | ---------- | ---- | -------- | ----------- |
-<<<<<<< HEAD
  | cod_charges | number |  no  |  |
  | payment_selection_lock | [PaymentSelectionLock](#PaymentSelectionLock) |  no  |  |
  | success | boolean |  no  |  |
@@ -7240,36 +6688,6 @@
  | message | string |  no  |  |
  | comment | string |  no  |  |
  | last_modified | string |  no  |  |
-=======
- | error_message | string |  no  |  |
- | delivery_charges | number |  no  |  |
- | restrict_checkout | boolean |  no  |  |
- | items | [[CartProductInfo](#CartProductInfo)] |  no  |  |
- | delivery_charge_info | string |  no  |  |
- | delivery_charge_order_value | number |  no  |  |
- | coupon_text | string |  no  |  |
- | cod_message | string |  no  |  |
- | checkout_mode | string |  no  |  |
- | store_code | string |  no  |  |
- | success | boolean |  no  |  |
- | user_type | string |  no  |  |
- | cart_id | number |  no  |  |
- | id | string |  no  |  |
- | gstin | string |  no  |  |
- | payment_selection_lock | [PaymentSelectionLock](#PaymentSelectionLock) |  no  |  |
- | cod_available | boolean |  no  |  |
- | is_valid | boolean |  no  |  |
- | store_emps | [string] |  no  |  |
- | delivery_promise | [ShipmentPromise](#ShipmentPromise) |  no  |  |
- | order_id | string |  no  |  |
- | comment | string |  no  |  |
- | currency | [CartCurrency](#CartCurrency) |  no  |  |
- | breakup_values | [CartBreakup](#CartBreakup) |  no  |  |
- | last_modified | string |  no  |  |
- | uid | string |  no  |  |
- | cod_charges | number |  no  |  |
- | message | string |  no  |  |
->>>>>>> c37f88f0
 
 ---
 
@@ -7280,7 +6698,6 @@
 
  | Properties | Type | Nullable | Description |
  | ---------- | ---- | -------- | ----------- |
-<<<<<<< HEAD
  | success | boolean |  no  |  |
  | order_id | string |  no  |  |
  | payment_confirm_url | string |  no  |  |
@@ -7289,15 +6706,6 @@
  | cart | [CheckCart](#CheckCart) |  no  |  |
  | app_intercept_url | string |  no  |  |
  | callback_url | string |  no  |  |
-=======
- | data | string |  no  |  |
- | app_intercept_url | string |  no  |  |
- | callback_url | string |  no  |  |
- | order_id | string |  no  |  |
- | cart | [CheckCart](#CheckCart) |  no  |  |
- | success | boolean |  no  |  |
- | message | string |  no  |  |
->>>>>>> c37f88f0
 
 ---
 
@@ -7368,19 +6776,11 @@
 
  | Properties | Type | Nullable | Description |
  | ---------- | ---- | -------- | ----------- |
-<<<<<<< HEAD
  | token | string |  no  | Short link id |
  | created_on | string |  no  |  |
  | user | string |  no  | User details of who generated share link |
  | meta | string |  no  | Meta data sent while generating share cart link |
  | source | string |  no  | Share link device and other source information |
-=======
- | source | string |  no  | Share link device and other source information |
- | user | string |  no  | User details of who generated share link |
- | created_on | string |  no  |  |
- | meta | string |  no  | Meta data sent while generating share cart link |
- | token | string |  no  | Short link id |
->>>>>>> c37f88f0
 
 ---
 
@@ -7391,7 +6791,6 @@
 
  | Properties | Type | Nullable | Description |
  | ---------- | ---- | -------- | ----------- |
-<<<<<<< HEAD
  | delivery_charge_info | string |  no  |  |
  | uid | string |  no  |  |
  | cart_id | number |  no  |  |
@@ -7410,26 +6809,6 @@
  | gstin | string |  no  |  |
  | items | [[CartProductInfo](#CartProductInfo)] |  no  |  |
  | is_valid | boolean |  no  |  |
-=======
- | delivery_promise | [ShipmentPromise](#ShipmentPromise) |  no  |  |
- | shared_cart_details | [SharedCartDetails](#SharedCartDetails) |  no  |  |
- | coupon_text | string |  no  |  |
- | comment | string |  no  |  |
- | currency | [CartCurrency](#CartCurrency) |  no  |  |
- | checkout_mode | string |  no  |  |
- | breakup_values | [CartBreakup](#CartBreakup) |  no  |  |
- | last_modified | string |  no  |  |
- | restrict_checkout | boolean |  no  |  |
- | cart_id | number |  no  |  |
- | uid | string |  no  |  |
- | id | string |  no  |  |
- | items | [[CartProductInfo](#CartProductInfo)] |  no  |  |
- | delivery_charge_info | string |  no  |  |
- | gstin | string |  no  |  |
- | payment_selection_lock | [PaymentSelectionLock](#PaymentSelectionLock) |  no  |  |
- | is_valid | boolean |  no  |  |
- | message | string |  no  |  |
->>>>>>> c37f88f0
 
 ---
 
