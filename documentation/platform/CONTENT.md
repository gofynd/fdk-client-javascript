



##### [Back to Platform docs](./README.md)

## Content Methods
Content System
* [getAnnouncementsList](#getannouncementslist)
* [createAnnouncement](#createannouncement)
* [getAnnouncementById](#getannouncementbyid)
* [updateAnnouncement](#updateannouncement)
* [updateAnnouncementSchedule](#updateannouncementschedule)
* [deleteAnnouncement](#deleteannouncement)
* [createBlog](#createblog)
* [getBlogs](#getblogs)
* [updateBlog](#updateblog)
* [deleteBlog](#deleteblog)
* [getComponentById](#getcomponentbyid)
* [addDataLoader](#adddataloader)
* [getDataLoaders](#getdataloaders)
* [deleteDataLoader](#deletedataloader)
* [editDataLoader](#editdataloader)
* [getDataLoadersByService](#getdataloadersbyservice)
* [selectDataLoader](#selectdataloader)
* [resetDataLoader](#resetdataloader)
* [getFaqCategories](#getfaqcategories)
* [getFaqCategoryBySlugOrId](#getfaqcategorybyslugorid)
* [createFaqCategory](#createfaqcategory)
* [updateFaqCategory](#updatefaqcategory)
* [deleteFaqCategory](#deletefaqcategory)
* [getFaqsByCategoryIdOrSlug](#getfaqsbycategoryidorslug)
* [addFaq](#addfaq)
* [updateFaq](#updatefaq)
* [deleteFaq](#deletefaq)
* [getFaqByIdOrSlug](#getfaqbyidorslug)
* [getLandingPages](#getlandingpages)
* [createLandingPage](#createlandingpage)
* [updateLandingPage](#updatelandingpage)
* [deleteLandingPage](#deletelandingpage)
* [getLegalInformation](#getlegalinformation)
* [updateLegalInformation](#updatelegalinformation)
* [getNavigations](#getnavigations)
* [createNavigation](#createnavigation)
* [getDefaultNavigations](#getdefaultnavigations)
* [getNavigationBySlug](#getnavigationbyslug)
* [updateNavigation](#updatenavigation)
* [deleteNavigation](#deletenavigation)
* [getPageMeta](#getpagemeta)
* [getPageSpec](#getpagespec)
* [createPagePreview](#createpagepreview)
* [updatePagePreview](#updatepagepreview)
* [deletePage](#deletepage)
* [updatePathRedirectionRules](#updatepathredirectionrules)
* [getPathRedirectionRules](#getpathredirectionrules)
* [getSEOConfiguration](#getseoconfiguration)
* [updateSEOConfiguration](#updateseoconfiguration)
* [getSlideshows](#getslideshows)
* [createSlideshow](#createslideshow)
* [getSlideshowBySlug](#getslideshowbyslug)
* [updateSlideshow](#updateslideshow)
* [deleteSlideshow](#deleteslideshow)
* [getSupportInformation](#getsupportinformation)
* [updateSupportInformation](#updatesupportinformation)
* [updateInjectableTag](#updateinjectabletag)
* [deleteAllInjectableTags](#deleteallinjectabletags)
* [getInjectableTags](#getinjectabletags)
* [addInjectableTag](#addinjectabletag)
* [removeInjectableTag](#removeinjectabletag)
* [editInjectableTag](#editinjectabletag)
* [createPage](#createpage)
* [getPages](#getpages)
* [updatePage](#updatepage)
* [getPageBySlug](#getpagebyslug)



## Methods with example and description


### getAnnouncementsList
Get a list of announcements



```javascript
// Promise
const promise = client.application("<APPLICATION_ID>").content.getAnnouncementsList({  pageNo : value,
 pageSize : value });

// Async/Await
const data = await client.application("<APPLICATION_ID>").content.getAnnouncementsList({  pageNo : value,
 pageSize : value });
```





| Argument  |  Type  | Required | Description |
| --------- | -----  | -------- | ----------- |  
| pageNo | number | no | The page number to navigate through the given set of results. Default value is 1. |    
| pageSize | number | no | The number of items to retrieve in each page. Default value is 10. |  



Announcements are useful to highlight a message or information on top of a webpage. Use this API to retrieve a list of announcements.	

*Returned Response:*




[GetAnnouncementListSchema](#GetAnnouncementListSchema)

Success. Refer `GetAnnouncementListSchema` for more details.




<details>
<summary><i>&nbsp; Examples:</i></summary>


<details>
<summary><i>&nbsp; success</i></summary>

```json
{
  "value": {
    "items": [
      {
        "_id": "6026283125f06a827dc1a5cc",
        "platforms": [
          "web",
          "android",
          "ios"
        ],
        "title": "test",
        "announcement": "<p>test</p>\n",
        "pages": [
          {
            "page_slug": "$all",
            "type": "custom"
          }
        ],
        "editor_meta": {
          "foreground_color": "#000",
          "background_color": "#fff",
          "content_type": "markdown",
          "content": "test"
        },
        "_schedule": {
          "published": true,
          "cron": null,
          "start": "2021-02-10T20:40:00.000Z",
          "end": "2021-02-18T22:00:00.000Z",
          "duration": null,
          "next_schedule": [
            {
              "start": "2021-02-10T20:40:00.000Z",
              "end": "2021-02-18T22:00:00.000Z"
            }
          ]
        },
        "app": "000000000000000000000001",
        "author": {
          "created_by": "5e199e6998cfe1776f1385dc",
          "modified_by": "5e199e6998cfe1776f1385dc"
        },
        "created_at": "2021-02-12T07:03:13.503Z",
        "modified_at": "2021-02-12T07:03:13.503Z",
        "id": "6026283125f06a827dc1a5cc"
      }
    ],
    "page": {
      "type": "number",
      "current": 1,
      "size": 10,
      "item_total": 1,
      "has_next": false
    }
  }
}
```
</details>

</details>









---


### createAnnouncement
Create an announcement



```javascript
// Promise
const promise = client.application("<APPLICATION_ID>").content.createAnnouncement({  body : value });

// Async/Await
const data = await client.application("<APPLICATION_ID>").content.createAnnouncement({  body : value });
```





| Argument  |  Type  | Required | Description |
| --------- | -----  | -------- | ----------- |
| body | [AdminAnnouncementSchema](#AdminAnnouncementSchema) | yes | Request body |


Announcements are useful to highlight a message or information on top of a webpage. Use this API to create an announcement.

*Returned Response:*




[CreateAnnouncementSchema](#CreateAnnouncementSchema)

Success. Refer `CreateAnnouncementSchema` for more details.




<details>
<summary><i>&nbsp; Examples:</i></summary>


<details>
<summary><i>&nbsp; success</i></summary>

```json
{
  "value": {
    "message": "Successfully saved announcement",
    "data": {
      "value": {
        "platforms": [
          "web",
          "android",
          "ios"
        ],
        "_id": "6026283125f06a827dc1a5cc",
        "title": "test",
        "announcement": "<p>test123</p>\n",
        "pages": [
          {
            "page_slug": "$all",
            "type": "custom"
          }
        ],
        "editor_meta": {
          "foreground_color": "#000",
          "background_color": "#fff",
          "content_type": "markdown",
          "content": "test"
        },
        "_schedule": {
          "published": true,
          "next_schedule": [
            {
              "start": "2021-02-10T20:40:00.000Z",
              "end": "2021-02-18T22:00:00.000Z"
            }
          ],
          "cron": null,
          "start": "2021-02-10T20:40:00.000Z",
          "end": "2021-02-18T22:00:00.000Z",
          "duration": null
        },
        "app": "000000000000000000000001",
        "author": {
          "created_by": "5e199e6998cfe1776f1385dc",
          "modified_by": "5e199e6998cfe1776f1385dc"
        },
        "created_at": "2021-02-12T07:03:13.503Z",
        "modified_at": "2021-02-12T07:05:57.020Z"
      }
    }
  }
}
```
</details>

</details>









---


### getAnnouncementById
Get announcement by ID



```javascript
// Promise
const promise = client.application("<APPLICATION_ID>").content.getAnnouncementById({  announcementId : value });

// Async/Await
const data = await client.application("<APPLICATION_ID>").content.getAnnouncementById({  announcementId : value });
```





| Argument  |  Type  | Required | Description |
| --------- | -----  | -------- | ----------- | 
| announcementId | string | yes | ID allotted to the announcement. |  



Use this API to retrieve an announcement and its details such as the target platform and pages on which it's applicable

*Returned Response:*




[AdminAnnouncementSchema](#AdminAnnouncementSchema)

Success. Refer `AdminAnnouncementSchema` for more details.




<details>
<summary><i>&nbsp; Examples:</i></summary>


<details>
<summary><i>&nbsp; success</i></summary>

```json
{
  "value": {
    "platforms": [
      "web",
      "android",
      "ios"
    ],
    "_id": "6026283125f06a827dc1a5cc",
    "title": "test",
    "announcement": "<p>test123</p>\n",
    "pages": [
      {
        "page_slug": "$all",
        "type": "custom"
      }
    ],
    "editor_meta": {
      "foreground_color": "#000",
      "background_color": "#fff",
      "content_type": "markdown",
      "content": "test"
    },
    "_schedule": {
      "published": true,
      "next_schedule": [
        {
          "start": "2021-02-10T20:40:00.000Z",
          "end": "2021-02-18T22:00:00.000Z"
        }
      ],
      "cron": null,
      "start": "2021-02-10T20:40:00.000Z",
      "end": "2021-02-18T22:00:00.000Z",
      "duration": null
    },
    "app": "000000000000000000000001",
    "author": {
      "created_by": "5e199e6998cfe1776f1385dc",
      "modified_by": "5e199e6998cfe1776f1385dc"
    },
    "created_at": "2021-02-12T07:03:13.503Z",
    "modified_at": "2021-02-12T07:05:57.020Z"
  }
}
```
</details>

</details>









---


### updateAnnouncement
Update an announcement



```javascript
// Promise
const promise = client.application("<APPLICATION_ID>").content.updateAnnouncement({  announcementId : value,
 body : value });

// Async/Await
const data = await client.application("<APPLICATION_ID>").content.updateAnnouncement({  announcementId : value,
 body : value });
```





| Argument  |  Type  | Required | Description |
| --------- | -----  | -------- | ----------- | 
| announcementId | string | yes | ID allotted to the announcement. |  
| body | [AdminAnnouncementSchema](#AdminAnnouncementSchema) | yes | Request body |


Use this API to edit an existing announcement and its details such as the target platform and pages on which it's applicable

*Returned Response:*




[CreateAnnouncementSchema](#CreateAnnouncementSchema)

Success. Refer `CreateAnnouncementSchema` for more details.




<details>
<summary><i>&nbsp; Examples:</i></summary>


<details>
<summary><i>&nbsp; success</i></summary>

```json
{
  "value": {
    "message": "Successfully updated announcement",
    "data": {
      "value": {
        "platforms": [
          "web",
          "android",
          "ios"
        ],
        "_id": "6026283125f06a827dc1a5cc",
        "title": "test",
        "announcement": "<p>test123</p>\n",
        "pages": [
          {
            "page_slug": "$all",
            "type": "custom"
          }
        ],
        "editor_meta": {
          "foreground_color": "#000",
          "background_color": "#fff",
          "content_type": "markdown",
          "content": "test"
        },
        "_schedule": {
          "published": true,
          "next_schedule": [
            {
              "start": "2021-02-10T20:40:00.000Z",
              "end": "2021-02-18T22:00:00.000Z"
            }
          ],
          "cron": null,
          "start": "2021-02-10T20:40:00.000Z",
          "end": "2021-02-18T22:00:00.000Z",
          "duration": null
        },
        "app": "000000000000000000000001",
        "author": {
          "created_by": "5e199e6998cfe1776f1385dc",
          "modified_by": "5e199e6998cfe1776f1385dc"
        },
        "created_at": "2021-02-12T07:03:13.503Z",
        "modified_at": "2021-02-12T07:05:57.020Z"
      }
    }
  }
}
```
</details>

</details>









---


### updateAnnouncementSchedule
Update the schedule and the publish status of an announcement



```javascript
// Promise
const promise = client.application("<APPLICATION_ID>").content.updateAnnouncementSchedule({  announcementId : value,
 body : value });

// Async/Await
const data = await client.application("<APPLICATION_ID>").content.updateAnnouncementSchedule({  announcementId : value,
 body : value });
```





| Argument  |  Type  | Required | Description |
| --------- | -----  | -------- | ----------- | 
| announcementId | string | yes | ID allotted to the announcement. |  
| body | [ScheduleSchema](#ScheduleSchema) | yes | Request body |


Use this API to edit the duration, i.e. start date-time and end date-time of an announcement. Moreover, you can enable/disable an announcement using this API.

*Returned Response:*




[CreateAnnouncementSchema](#CreateAnnouncementSchema)

Success. Refer `CreateAnnouncementSchema` for more details.




<details>
<summary><i>&nbsp; Examples:</i></summary>


<details>
<summary><i>&nbsp; success</i></summary>

```json
{
  "value": {
    "message": "Announcement unpublished",
    "data": {
      "value": {
        "platforms": [
          "web",
          "android",
          "ios"
        ],
        "_id": "6026283125f06a827dc1a5cc",
        "title": "test",
        "announcement": "<p>test123</p>\n",
        "pages": [
          {
            "page_slug": "$all",
            "type": "custom"
          }
        ],
        "editor_meta": {
          "foreground_color": "#000",
          "background_color": "#fff",
          "content_type": "markdown",
          "content": "test"
        },
        "_schedule": {
          "published": false,
          "next_schedule": [
            {
              "start": "2021-02-10T20:40:00.000Z",
              "end": "2021-02-18T22:00:00.000Z"
            }
          ],
          "cron": null,
          "start": "2021-02-10T20:40:00.000Z",
          "end": "2021-02-18T22:00:00.000Z",
          "duration": null
        },
        "app": "000000000000000000000001",
        "author": {
          "created_by": "5e199e6998cfe1776f1385dc",
          "modified_by": "5e199e6998cfe1776f1385dc"
        },
        "created_at": "2021-02-12T07:03:13.503Z",
        "modified_at": "2021-02-12T07:05:57.020Z"
      }
    }
  }
}
```
</details>

</details>









---


### deleteAnnouncement
Delete announcement by id



```javascript
// Promise
const promise = client.application("<APPLICATION_ID>").content.deleteAnnouncement({  announcementId : value });

// Async/Await
const data = await client.application("<APPLICATION_ID>").content.deleteAnnouncement({  announcementId : value });
```





| Argument  |  Type  | Required | Description |
| --------- | -----  | -------- | ----------- | 
| announcementId | string | yes | ID allotted to the announcement. |  



Use this API to delete an existing announcement.

*Returned Response:*




[CreateAnnouncementSchema](#CreateAnnouncementSchema)

Success.




<details>
<summary><i>&nbsp; Examples:</i></summary>


<details>
<summary><i>&nbsp; success</i></summary>

```json
{
  "value": {
    "message": "Successfully deleted announcement",
    "data": {
      "value": {
        "platforms": [
          "web",
          "android",
          "ios"
        ],
        "_id": "6026283125f06a827dc1a5cc",
        "title": "test",
        "announcement": "<p>test123</p>\n",
        "pages": [
          {
            "page_slug": "$all",
            "type": "custom"
          }
        ],
        "editor_meta": {
          "foreground_color": "#000",
          "background_color": "#fff",
          "content_type": "markdown",
          "content": "test"
        },
        "_schedule": {
          "published": true,
          "next_schedule": [
            {
              "start": "2021-02-10T20:40:00.000Z",
              "end": "2021-02-18T22:00:00.000Z"
            }
          ],
          "cron": null,
          "start": "2021-02-10T20:40:00.000Z",
          "end": "2021-02-18T22:00:00.000Z",
          "duration": null
        },
        "app": "000000000000000000000001",
        "author": {
          "created_by": "5e199e6998cfe1776f1385dc",
          "modified_by": "5e199e6998cfe1776f1385dc"
        },
        "created_at": "2021-02-12T07:03:13.503Z",
        "modified_at": "2021-02-12T07:05:57.020Z"
      }
    }
  }
}
```
</details>

</details>









---


### createBlog
Create a blog



```javascript
// Promise
const promise = client.application("<APPLICATION_ID>").content.createBlog({  body : value });

// Async/Await
const data = await client.application("<APPLICATION_ID>").content.createBlog({  body : value });
```





| Argument  |  Type  | Required | Description |
| --------- | -----  | -------- | ----------- |
| body | [BlogRequest](#BlogRequest) | yes | Request body |


Use this API to create a blog.

*Returned Response:*




[BlogSchema](#BlogSchema)

Success. Refer `BlogSchema` for more details.




<details>
<summary><i>&nbsp; Examples:</i></summary>


<details>
<summary><i>&nbsp; default</i></summary>

```json
{
  "value": {
    "_id": "5eaa451a21a4dd75f0fd96c5",
    "application": "5d3ebd89f540e7506b8b3548",
    "tags": [
      "abhinav"
    ],
    "title": "my first blog",
    "slug": "1st_blog",
    "feature_image": {
      "secure_url": "https://google.com"
    },
    "content": [
      {
        "type": "html",
        "value": "<p>hey there!</p>"
      }
    ],
    "_schedule": {
      "cron": "* 10 * * *",
      "start": "2021-03-31T23:30:00.000Z",
      "end": "2021-03-31T23:55:00.000Z",
      "duration": 1000,
      "next_schedule": [
        {
          "start": "2021-03-17T04:30:00.000Z",
          "end": "2021-03-17T04:46:40.000Z"
        }
      ]
    },
    "published": true,
    "author": {
      "name": "Fynd App"
    },
    "date_meta": {
      "created_on": "2021-03-14T06:49:03.945Z",
      "modified_on": "2021-03-14T06:49:03.945Z"
    }
  }
}
```
</details>

</details>









---


### getBlogs
Get blogs



```javascript
// Promise
const promise = client.application("<APPLICATION_ID>").content.getBlogs({  pageNo : value,
 pageSize : value });

// Async/Await
const data = await client.application("<APPLICATION_ID>").content.getBlogs({  pageNo : value,
 pageSize : value });
```





| Argument  |  Type  | Required | Description |
| --------- | -----  | -------- | ----------- |  
| pageNo | number | no | The page number to navigate through the given set of results. Default value is 1. |    
| pageSize | number | no | The number of items to retrieve in each page. Default value is 10. |  



Use this API to get a list of blogs along with their details, such as the title, reading time, publish status, feature image, tags, author, etc.

*Returned Response:*




[BlogGetResponse](#BlogGetResponse)

Success. Refer `BlogGetResponse` for more details.




<details>
<summary><i>&nbsp; Examples:</i></summary>


<details>
<summary><i>&nbsp; default</i></summary>

```json
{
  "value": {
    "items": [
      {
        "date_meta": {
          "created_on": "2021-03-14T06:49:03.945Z",
          "modified_on": "2021-03-14T06:49:03.945Z"
        },
        "tags": [],
        "_id": "604db275b3ae202873964d94",
        "content": [
          {
            "type": "html",
            "value": "<p>test abhinav</p>"
          }
        ],
        "title": "1st Blog",
        "slug": "1st-blog",
        "published": true,
        "_schedule": {
          "next_schedule": [
            {}
          ],
          "start": "2021-04-08T07:15:13.000Z",
          "end": "2021-04-10T02:00:00.000Z"
        },
        "feature_image": {
          "secure_url": ""
        },
        "application": "000000000000000000000001",
        "author": {
          "name": "Fynd App"
        }
      }
    ],
    "page": {
      "type": "number",
      "current": 1,
      "size": 1,
      "item_total": 2,
      "has_next": true
    }
  }
}
```
</details>

</details>









---


### updateBlog
Update a blog



```javascript
// Promise
const promise = client.application("<APPLICATION_ID>").content.updateBlog({  id : value,
 body : value });

// Async/Await
const data = await client.application("<APPLICATION_ID>").content.updateBlog({  id : value,
 body : value });
```





| Argument  |  Type  | Required | Description |
| --------- | -----  | -------- | ----------- | 
| id | string | yes | ID allotted to the blog. |  
| body | [BlogRequest](#BlogRequest) | yes | Request body |


Use this API to update the details of an existing blog which includes title, feature image, content, SEO details, expiry, etc.

*Returned Response:*




[BlogSchema](#BlogSchema)

Success.




<details>
<summary><i>&nbsp; Examples:</i></summary>


<details>
<summary><i>&nbsp; default</i></summary>

```json
{
  "value": {
    "_id": "5eaa451a21a4dd75f0fd96c5",
    "application": "5d3ebd89f540e7506b8b3548",
    "tags": [
      "abhinav"
    ],
    "title": "my first blog",
    "slug": "1st_blog",
    "feature_image": {
      "secure_url": "https://google.com"
    },
    "content": [
      {
        "type": "html",
        "value": "<p>hey there!</p>"
      }
    ],
    "_schedule": {
      "cron": "* 10 * * *",
      "start": "2021-03-31T23:30:00.000Z",
      "end": "2021-03-31T23:55:00.000Z",
      "duration": 1000,
      "next_schedule": [
        {
          "start": "2021-03-17T04:30:00.000Z",
          "end": "2021-03-17T04:46:40.000Z"
        }
      ]
    },
    "published": true,
    "author": {
      "name": "Fynd App"
    },
    "date_meta": {
      "created_on": "2021-03-14T06:49:03.945Z",
      "modified_on": "2021-03-14T06:49:03.945Z"
    }
  }
}
```
</details>

</details>









---


### deleteBlog
Delete blogs



```javascript
// Promise
const promise = client.application("<APPLICATION_ID>").content.deleteBlog({  id : value });

// Async/Await
const data = await client.application("<APPLICATION_ID>").content.deleteBlog({  id : value });
```





| Argument  |  Type  | Required | Description |
| --------- | -----  | -------- | ----------- | 
| id | string | yes | ID allotted to the blog. |  



Use this API to delete a blog.

*Returned Response:*




[BlogSchema](#BlogSchema)

Success.




<details>
<summary><i>&nbsp; Examples:</i></summary>


<details>
<summary><i>&nbsp; default</i></summary>

```json
{
  "value": {
    "_id": "5eaa451a21a4dd75f0fd96c5",
    "application": "5d3ebd89f540e7506b8b3548",
    "tags": [
      "abhinav"
    ],
    "title": "my first blog",
    "slug": "1st_blog",
    "feature_image": {
      "secure_url": "https://google.com"
    },
    "content": [
      {
        "type": "html",
        "value": "<p>hey there!</p>"
      }
    ],
    "_schedule": {
      "cron": "* 10 * * *",
      "start": "2021-03-31T23:30:00.000Z",
      "end": "2021-03-31T23:55:00.000Z",
      "duration": 1000,
      "next_schedule": [
        {
          "start": "2021-03-17T04:30:00.000Z",
          "end": "2021-03-17T04:46:40.000Z"
        }
      ]
    },
    "published": true,
    "author": {
      "name": "Fynd App"
    },
    "date_meta": {
      "created_on": "2021-03-14T06:49:03.945Z",
      "modified_on": "2021-03-14T06:49:03.945Z"
    }
  }
}
```
</details>

</details>









---


### getComponentById
Get components of a blog



```javascript
// Promise
const promise = client.application("<APPLICATION_ID>").content.getComponentById({  slug : value });

// Async/Await
const data = await client.application("<APPLICATION_ID>").content.getComponentById({  slug : value });
```





| Argument  |  Type  | Required | Description |
| --------- | -----  | -------- | ----------- | 
| slug | string | yes | A short, human-readable, URL-friendly identifier of a blog page. You can get slug value of a blog from `getBlogs` API. |  



Use this API to retrieve the components of a blog, such as title, slug, feature image, content, schedule, publish status, author, etc.

*Returned Response:*




[BlogSchema](#BlogSchema)

Success. Returns a a JSON object with components. Refer `BlogSchema` for more details.




<details>
<summary><i>&nbsp; Examples:</i></summary>


<details>
<summary><i>&nbsp; default</i></summary>

```json
{
  "value": {
    "_id": "5eaa451a21a4dd75f0fd96c5",
    "application": "5d3ebd89f540e7506b8b3548",
    "tags": [
      "abhinav"
    ],
    "title": "my first blog",
    "slug": "1st_blog",
    "feature_image": {
      "secure_url": "https://google.com"
    },
    "content": [
      {
        "type": "html",
        "value": "<p>hey there!</p>"
      }
    ],
    "_schedule": {
      "cron": "* 10 * * *",
      "start": "2021-03-31T23:30:00.000Z",
      "end": "2021-03-31T23:55:00.000Z",
      "duration": 1000,
      "next_schedule": [
        {
          "start": "2021-03-17T04:30:00.000Z",
          "end": "2021-03-17T04:46:40.000Z"
        }
      ]
    },
    "published": true,
    "author": {
      "name": "Fynd App"
    },
    "date_meta": {
      "created_on": "2021-03-14T06:49:03.945Z",
      "modified_on": "2021-03-14T06:49:03.945Z"
    }
  }
}
```
</details>

</details>









---


### addDataLoader
Adds a data loader



```javascript
// Promise
const promise = client.application("<APPLICATION_ID>").content.addDataLoader({  body : value });

// Async/Await
const data = await client.application("<APPLICATION_ID>").content.addDataLoader({  body : value });
```





| Argument  |  Type  | Required | Description |
| --------- | -----  | -------- | ----------- |
| body | [DataLoaderSchema](#DataLoaderSchema) | yes | Request body |


Use this API to add data loader. This includes the data loader name, operationId, service name and its type (url/function) with corresponding value.

*Returned Response:*




[DataLoaderResponseSchema](#DataLoaderResponseSchema)

Success.




<details>
<summary><i>&nbsp; Example:</i></summary>

```json
{
  "_id": "601f77e7aa61066feda44487",
  "name": "Search API from Algolia",
  "service": "catalog",
  "operation_id": "fetchSuggestions",
  "type": "url",
  "application": "000000000000000000000001",
  "__v": 0
}
```
</details>









---


### getDataLoaders
Get all the data loaders in an application



```javascript
// Promise
const promise = client.application("<APPLICATION_ID>").content.getDataLoaders();

// Async/Await
const data = await client.application("<APPLICATION_ID>").content.getDataLoaders();
```






Use this to get all data loaders of an application

*Returned Response:*




[Array<DataLoaderResponseSchema>](#Array<DataLoaderResponseSchema>)

Success. Refer `DataLoaderResponseSchema` for more details.




<details>
<summary><i>&nbsp; Example:</i></summary>

```json
[
  {
    "name": "Algolia",
    "is_selected": false,
    "type": "url",
    "_id": "61bc4523a7ffc7504f4de4a5",
    "service": "catalog",
    "operation_id": "fetchSuggestions",
    "url": "/ext/example/url",
    "__source": {
      "type": "extension",
      "id": "000000000000000000000003"
    },
    "application": "100000000000000000000001",
    "__v": 0
  },
  {
    "name": "Algolia v3",
    "is_selected": false,
    "type": "url",
    "_id": "61bc452da7ffc7504f4de4a7",
    "service": "catalog",
    "operation_id": "fetchSuggestions",
    "url": "/ext/example/url",
    "__source": {
      "type": "extension",
      "id": "000000000000000000000003"
    },
    "application": "100000000000000000000001",
    "__v": 0
  }
]
```
</details>









---


### deleteDataLoader
Delete data loader in application



```javascript
// Promise
const promise = client.application("<APPLICATION_ID>").content.deleteDataLoader({  dataLoaderId : value });

// Async/Await
const data = await client.application("<APPLICATION_ID>").content.deleteDataLoader({  dataLoaderId : value });
```





| Argument  |  Type  | Required | Description |
| --------- | -----  | -------- | ----------- | 
| dataLoaderId | string | yes | ID allotted to the data loader. |  



Use this API to delete data loader.

*Returned Response:*




[DataLoaderResponseSchema](#DataLoaderResponseSchema)

Success.




<details>
<summary><i>&nbsp; Example:</i></summary>

```json
{
  "_id": "601f77e7aa61066feda44487",
  "name": "Search API from Algolia",
  "service": "catalog",
  "operation_id": "fetchSuggestions",
  "type": "url",
  "application": "000000000000000000000001",
  "__v": 0
}
```
</details>









---


### editDataLoader
Edit a data loader by id



```javascript
// Promise
const promise = client.application("<APPLICATION_ID>").content.editDataLoader({  dataLoaderId : value,
 body : value });

// Async/Await
const data = await client.application("<APPLICATION_ID>").content.editDataLoader({  dataLoaderId : value,
 body : value });
```





| Argument  |  Type  | Required | Description |
| --------- | -----  | -------- | ----------- | 
| dataLoaderId | string | yes | ID allotted to the data loader. |  
| body | [DataLoaderSchema](#DataLoaderSchema) | yes | Request body |


Use this API to edit the details of an existing data loader by its ID.

*Returned Response:*




[DataLoaderResponseSchema](#DataLoaderResponseSchema)

Success.




<details>
<summary><i>&nbsp; Example:</i></summary>

```json
{
  "_id": "601f77e7aa61066feda44487",
  "name": "Search API from Algolia",
  "service": "catalog",
  "operation_id": "fetchSuggestions",
  "type": "url",
  "application": "000000000000000000000001",
  "__v": 0
}
```
</details>









---


### getDataLoadersByService
Get all the data loaders in an application by service name



```javascript
// Promise
const promise = client.application("<APPLICATION_ID>").content.getDataLoadersByService({  serviceName : value });

// Async/Await
const data = await client.application("<APPLICATION_ID>").content.getDataLoadersByService({  serviceName : value });
```





| Argument  |  Type  | Required | Description |
| --------- | -----  | -------- | ----------- | 
| serviceName | string | yes | Service name of the data loader. |  



Use this to get all data loaders of an application by service name

*Returned Response:*




[Array<DataLoaderResponseSchema>](#Array<DataLoaderResponseSchema>)

Success. Refer `DataLoaderResponseSchema` for more details.




<details>
<summary><i>&nbsp; Example:</i></summary>

```json
[
  {
    "name": "Algolia",
    "is_selected": false,
    "type": "url",
    "_id": "61bc4523a7ffc7504f4de4a5",
    "service": "catalog",
    "operation_id": "fetchSuggestions",
    "url": "/ext/example/url",
    "__source": {
      "type": "extension",
      "id": "000000000000000000000003"
    },
    "application": "100000000000000000000001",
    "__v": 0
  },
  {
    "name": "Algolia v3",
    "is_selected": false,
    "type": "url",
    "_id": "61bc452da7ffc7504f4de4a7",
    "service": "catalog",
    "operation_id": "fetchSuggestions",
    "url": "/ext/example/url",
    "__source": {
      "type": "extension",
      "id": "000000000000000000000003"
    },
    "application": "100000000000000000000001",
    "__v": 0
  }
]
```
</details>









---


### selectDataLoader
Select a data loader by id



```javascript
// Promise
const promise = client.application("<APPLICATION_ID>").content.selectDataLoader({  dataLoaderId : value });

// Async/Await
const data = await client.application("<APPLICATION_ID>").content.selectDataLoader({  dataLoaderId : value });
```





| Argument  |  Type  | Required | Description |
| --------- | -----  | -------- | ----------- | 
| dataLoaderId | string | yes | ID allotted to the data loader. |  



Use this API to select a data loader to be used in applications.

*Returned Response:*




[DataLoaderResponseSchema](#DataLoaderResponseSchema)

Success.




<details>
<summary><i>&nbsp; Example:</i></summary>

```json
{
  "_id": "601f77e7aa61066feda44487",
  "name": "Search API from Algolia",
  "service": "catalog",
  "operation_id": "fetchSuggestions",
  "type": "url",
  "application": "000000000000000000000001",
  "__v": 0
}
```
</details>









---


### resetDataLoader
Reset a data loader by serive name and operation Id



```javascript
// Promise
const promise = client.application("<APPLICATION_ID>").content.resetDataLoader({  service : value,
 operationId : value });

// Async/Await
const data = await client.application("<APPLICATION_ID>").content.resetDataLoader({  service : value,
 operationId : value });
```





| Argument  |  Type  | Required | Description |
| --------- | -----  | -------- | ----------- | 
| service | string | yes | Name of service. |   
| operationId | string | yes | Name of operation id of the service. |  



Use this API to reselect a data loader.

*Returned Response:*




[DataLoaderResetResponseSchema](#DataLoaderResetResponseSchema)

Success.




<details>
<summary><i>&nbsp; Example:</i></summary>

```json
{
  "reset": true
}
```
</details>









---


### getFaqCategories
Get a list of FAQ categories



```javascript
// Promise
const promise = client.application("<APPLICATION_ID>").content.getFaqCategories();

// Async/Await
const data = await client.application("<APPLICATION_ID>").content.getFaqCategories();
```






FAQs can be divided into categories. Use this API to get a list of FAQ categories.

*Returned Response:*




[GetFaqCategoriesSchema](#GetFaqCategoriesSchema)

Success. Refer `GetFaqCategoriesSchema` for more details.




<details>
<summary><i>&nbsp; Example:</i></summary>

```json
{
  "categories": [
    {
      "index": 0,
      "children": [
        "6026426ae507768b168dee4b"
      ],
      "title": "Test",
      "_id": "60263f80c83c1f89f2863a8a",
      "slug": "test",
      "application": "000000000000000000000001"
    }
  ]
}
```
</details>









---


### getFaqCategoryBySlugOrId
Get an FAQ category by slug or id



```javascript
// Promise
const promise = client.application("<APPLICATION_ID>").content.getFaqCategoryBySlugOrId({  idOrSlug : value });

// Async/Await
const data = await client.application("<APPLICATION_ID>").content.getFaqCategoryBySlugOrId({  idOrSlug : value });
```





| Argument  |  Type  | Required | Description |
| --------- | -----  | -------- | ----------- | 
| idOrSlug | string | yes | ID or the slug allotted to an FAQ category. Slug is a short, human-readable, URL-friendly identifier of an object. You can get slug value of an FAQ category from `getFaqCategories` API. |  



FAQs can be divided into categories. Use this API to get an FAQ categories using its slug or ID.

*Returned Response:*




[GetFaqCategoryBySlugSchema](#GetFaqCategoryBySlugSchema)

Success. Refer `GetFaqCategoryBySlugSchema` for more details.




<details>
<summary><i>&nbsp; Example:</i></summary>

```json
{
  "category": {
    "index": 0,
    "children": [
      {
        "_id": "6026426ae507768b168dee4b",
        "question": "question 1",
        "answer": "answer 1",
        "slug": "question-1",
        "application": "000000000000000000000001"
      }
    ],
    "_id": "60263f80c83c1f89f2863a8a",
    "slug": "test",
    "title": "Test",
    "application": "000000000000000000000001"
  }
}
```
</details>









---


### createFaqCategory
Create an FAQ category



```javascript
// Promise
const promise = client.application("<APPLICATION_ID>").content.createFaqCategory({  body : value });

// Async/Await
const data = await client.application("<APPLICATION_ID>").content.createFaqCategory({  body : value });
```





| Argument  |  Type  | Required | Description |
| --------- | -----  | -------- | ----------- |
| body | [CreateFaqCategoryRequestSchema](#CreateFaqCategoryRequestSchema) | yes | Request body |


FAQs help users to solve an issue or know more about a process. FAQs can be categorized separately, for e.g. some questions can be related to payment, some could be related to purchase, shipping, navigating, etc. Use this API to create an FAQ category.

*Returned Response:*




[CreateFaqCategorySchema](#CreateFaqCategorySchema)

Success.




<details>
<summary><i>&nbsp; Example:</i></summary>

```json
{
  "category": {
    "index": 0,
    "children": [],
    "_id": "60263f80c83c1f89f2863a8a",
    "slug": "test",
    "application": "000000000000000000000001",
    "title": "Test"
  }
}
```
</details>









---


### updateFaqCategory
Update an FAQ category



```javascript
// Promise
const promise = client.application("<APPLICATION_ID>").content.updateFaqCategory({  id : value,
 body : value });

// Async/Await
const data = await client.application("<APPLICATION_ID>").content.updateFaqCategory({  id : value,
 body : value });
```





| Argument  |  Type  | Required | Description |
| --------- | -----  | -------- | ----------- | 
| id | string | yes | ID allotted to an FAQ category. |  
| body | [UpdateFaqCategoryRequestSchema](#UpdateFaqCategoryRequestSchema) | yes | Request body |


Use this API to edit an existing FAQ category.

*Returned Response:*




[CreateFaqCategorySchema](#CreateFaqCategorySchema)

Success.




<details>
<summary><i>&nbsp; Example:</i></summary>

```json
{
  "category": {
    "index": 0,
    "children": [],
    "_id": "60263f80c83c1f89f2863a8a",
    "title": "Test Updated",
    "slug": "test",
    "application": "000000000000000000000001"
  }
}
```
</details>









---


### deleteFaqCategory
Delete an FAQ category



```javascript
// Promise
const promise = client.application("<APPLICATION_ID>").content.deleteFaqCategory({  id : value });

// Async/Await
const data = await client.application("<APPLICATION_ID>").content.deleteFaqCategory({  id : value });
```





| Argument  |  Type  | Required | Description |
| --------- | -----  | -------- | ----------- | 
| id | string | yes | ID allotted to an FAQ category. |  



Use this API to delete an FAQ category.

*Returned Response:*




[FaqSchema](#FaqSchema)

Success.




<details>
<summary><i>&nbsp; Example:</i></summary>

```json
{
  "category": {
    "index": 0,
    "children": [],
    "_id": "60263f80c83c1f89f2863a8a",
    "slug": "test",
    "title": "Test",
    "application": "000000000000000000000001",
    "__v": 2
  }
}
```
</details>









---


### getFaqsByCategoryIdOrSlug
Get question and answers within an FAQ category



```javascript
// Promise
const promise = client.application("<APPLICATION_ID>").content.getFaqsByCategoryIdOrSlug({  idOrSlug : value });

// Async/Await
const data = await client.application("<APPLICATION_ID>").content.getFaqsByCategoryIdOrSlug({  idOrSlug : value });
```





| Argument  |  Type  | Required | Description |
| --------- | -----  | -------- | ----------- | 
| idOrSlug | string | yes | ID or the slug allotted to an FAQ category. Slug is a short, human-readable, URL-friendly identifier of an object. You can get slug value of an FAQ category from `getFaqCategories` API. |  



Use this API to retrieve all the commonly asked question and answers belonging to an FAQ category.

*Returned Response:*




[GetFaqSchema](#GetFaqSchema)

Success. Refer `GetFaqSchema` for more details.




<details>
<summary><i>&nbsp; Example:</i></summary>

```json
{
  "faqs": [
    {
      "_id": "60265b64e507768b168dee4d",
      "question": "question 1",
      "answer": "answer 1",
      "slug": "question-1",
      "application": "000000000000000000000001"
    }
  ]
}
```
</details>









---


### addFaq
Create an FAQ



```javascript
// Promise
const promise = client.application("<APPLICATION_ID>").content.addFaq({  categoryId : value,
 body : value });

// Async/Await
const data = await client.application("<APPLICATION_ID>").content.addFaq({  categoryId : value,
 body : value });
```





| Argument  |  Type  | Required | Description |
| --------- | -----  | -------- | ----------- | 
| categoryId | string | yes | ID allotted to an FAQ category. |  
| body | [CreateFaqSchema](#CreateFaqSchema) | yes | Request body |


FAQs help users to solve an issue or know more about a process. Use this API to create an FAQ for a given FAQ category.

*Returned Response:*




[CreateFaqResponseSchema](#CreateFaqResponseSchema)

Success.




<details>
<summary><i>&nbsp; Example:</i></summary>

```json
{
  "faq": {
    "_id": "60265b64e507768b168dee4d",
    "question": "question 1",
    "answer": "answer 1",
    "slug": "question-1",
    "application": "000000000000000000000001"
  }
}
```
</details>









---


### updateFaq
Update an FAQ



```javascript
// Promise
const promise = client.application("<APPLICATION_ID>").content.updateFaq({  categoryId : value,
 faqId : value,
 body : value });

// Async/Await
const data = await client.application("<APPLICATION_ID>").content.updateFaq({  categoryId : value,
 faqId : value,
 body : value });
```





| Argument  |  Type  | Required | Description |
| --------- | -----  | -------- | ----------- | 
| categoryId | string | yes | ID allotted to an FAQ category. |   
| faqId | string | yes | ID allotted to an FAQ. |  
| body | [CreateFaqSchema](#CreateFaqSchema) | yes | Request body |


Use this API to edit an existing FAQ.

*Returned Response:*




[CreateFaqResponseSchema](#CreateFaqResponseSchema)

Success.




<details>
<summary><i>&nbsp; Example:</i></summary>

```json
{
  "faq": {
    "_id": "60265b64e507768b168dee4d",
    "question": "question 1 updated",
    "answer": "answer 1",
    "slug": "question-1",
    "application": "000000000000000000000001"
  }
}
```
</details>









---


### deleteFaq
Delete an FAQ



```javascript
// Promise
const promise = client.application("<APPLICATION_ID>").content.deleteFaq({  categoryId : value,
 faqId : value });

// Async/Await
const data = await client.application("<APPLICATION_ID>").content.deleteFaq({  categoryId : value,
 faqId : value });
```





| Argument  |  Type  | Required | Description |
| --------- | -----  | -------- | ----------- | 
| categoryId | string | yes | ID allotted to an FAQ category. |   
| faqId | string | yes | ID allotted to an FAQ. |  



Use this API to delete an existing FAQ.

*Returned Response:*




[CreateFaqResponseSchema](#CreateFaqResponseSchema)

Success.




<details>
<summary><i>&nbsp; Example:</i></summary>

```json
{
  "faq": {
    "_id": "60265b64e507768b168dee4d",
    "question": "question 1 updated",
    "answer": "answer 1",
    "slug": "question-1",
    "application": "000000000000000000000001"
  }
}
```
</details>









---


### getFaqByIdOrSlug
Get an FAQ



```javascript
// Promise
const promise = client.application("<APPLICATION_ID>").content.getFaqByIdOrSlug({  idOrSlug : value });

// Async/Await
const data = await client.application("<APPLICATION_ID>").content.getFaqByIdOrSlug({  idOrSlug : value });
```





| Argument  |  Type  | Required | Description |
| --------- | -----  | -------- | ----------- | 
| idOrSlug | string | yes | ID or the slug allotted to an FAQ category. Slug is a short, human-readable, URL-friendly identifier of an object. You can get slug value of an FAQ category from `getFaqCategories` API. |  



Use this API to retrieve a specific FAQ. You will get the question and answer of that FAQ.

*Returned Response:*




[CreateFaqResponseSchema](#CreateFaqResponseSchema)

Success. Refer `CreateFaqResponseSchema` for more details.




<details>
<summary><i>&nbsp; Example:</i></summary>

```json
{
  "faq": {
    "_id": "60265b64e507768b168dee4d",
    "question": "question 1",
    "answer": "answer 1",
    "slug": "question-1",
    "application": "000000000000000000000001"
  }
}
```
</details>









---


### getLandingPages
Get landing pages



```javascript
// Promise
const promise = client.application("<APPLICATION_ID>").content.getLandingPages({  pageNo : value,
 pageSize : value });

// Async/Await
const data = await client.application("<APPLICATION_ID>").content.getLandingPages({  pageNo : value,
 pageSize : value });
```





| Argument  |  Type  | Required | Description |
| --------- | -----  | -------- | ----------- |  
| pageNo | number | no | The page number to navigate through the given set of results. Default value is 1. |    
| pageSize | number | no | The number of items to retrieve in each page. Default value is 10. |  



Landing page is the first page that a prospect lands upon while visiting a website. Use this API to fetch a list of landing pages.

*Returned Response:*




[LandingPageGetResponse](#LandingPageGetResponse)

Success. Refer `LandingPageGetResponse` for more details.




<details>
<summary><i>&nbsp; Examples:</i></summary>


<details>
<summary><i>&nbsp; default</i></summary>

```json
{
  "value": {
    "items": [
      {
        "date_meta": {
          "created_on": "2021-03-12T09:26:12.157Z",
          "modified_on": "2021-03-12T09:26:12.157Z"
        },
        "platform": [
          "android"
        ],
        "_id": "604b342e29f19310d8ae9743",
        "slug": "landing-page-default-2",
        "action": {
          "page": {
            "type": "default"
          },
          "popup": {},
          "type": "page"
        },
        "application": "5cd3db5e9d692cfe5302a7bb",
        "archived": false,
        "_custom_json": null,
        "__v": 0
      }
    ],
    "page": {
      "type": "number",
      "current": 1,
      "size": 1,
      "item_total": 2,
      "has_next": true
    }
  }
}
```
</details>

</details>









---


### createLandingPage
Create a landing page



```javascript
// Promise
const promise = client.application("<APPLICATION_ID>").content.createLandingPage({  body : value });

// Async/Await
const data = await client.application("<APPLICATION_ID>").content.createLandingPage({  body : value });
```





| Argument  |  Type  | Required | Description |
| --------- | -----  | -------- | ----------- |
| body | [LandingPageSchema](#LandingPageSchema) | yes | Request body |


Landing page is the first page that a prospect lands upon while visiting a website. Use this API to create a landing page.

*Returned Response:*




[LandingPageSchema](#LandingPageSchema)

Success.




<details>
<summary><i>&nbsp; Examples:</i></summary>


<details>
<summary><i>&nbsp; default</i></summary>

```json
{
  "value": {
    "_id": "5eaa451a21a4dd75f0fd96c5",
    "application": "5d3ebd89f540e7506b8b3548",
    "_custom_json": null,
    "slug": "pnc-landing",
    "action": {
      "page": {
        "type": "home"
      },
      "popup": {},
      "type": "page"
    },
    "platform": [
      "web"
    ],
    "created_by": {
      "id": "000000000000000000000000"
    },
    "date_meta": {
      "created_on": "2020-04-30T03:25:14.549Z",
      "modified_on": "2020-04-30T03:25:14.549Z"
    },
    "archived": false
  }
}
```
</details>

</details>









---


### updateLandingPage
Update a landing page



```javascript
// Promise
const promise = client.application("<APPLICATION_ID>").content.updateLandingPage({  id : value,
 body : value });

// Async/Await
const data = await client.application("<APPLICATION_ID>").content.updateLandingPage({  id : value,
 body : value });
```





| Argument  |  Type  | Required | Description |
| --------- | -----  | -------- | ----------- | 
| id | string | yes | ID allotted to a landing page. |  
| body | [LandingPageSchema](#LandingPageSchema) | yes | Request body |


Use this API to edit the details of an existing landing page.

*Returned Response:*




[LandingPageSchema](#LandingPageSchema)

Success.




<details>
<summary><i>&nbsp; Examples:</i></summary>


<details>
<summary><i>&nbsp; default</i></summary>

```json
{
  "value": {
    "_id": "5eaa451a21a4dd75f0fd96c5",
    "application": "5d3ebd89f540e7506b8b3548",
    "_custom_json": null,
    "slug": "pnc-landing",
    "action": {
      "page": {
        "type": "home"
      },
      "popup": {},
      "type": "page"
    },
    "platform": [
      "web"
    ],
    "created_by": {
      "id": "000000000000000000000000"
    },
    "date_meta": {
      "created_on": "2020-04-30T03:25:14.549Z",
      "modified_on": "2020-04-30T03:25:14.549Z"
    },
    "archived": false
  }
}
```
</details>

</details>









---


### deleteLandingPage
Delete a landing page



```javascript
// Promise
const promise = client.application("<APPLICATION_ID>").content.deleteLandingPage({  id : value });

// Async/Await
const data = await client.application("<APPLICATION_ID>").content.deleteLandingPage({  id : value });
```





| Argument  |  Type  | Required | Description |
| --------- | -----  | -------- | ----------- | 
| id | string | yes | ID allotted to a landing page. |  



Use this API to delete an existing landing page.

*Returned Response:*




[LandingPageSchema](#LandingPageSchema)

Success.




<details>
<summary><i>&nbsp; Examples:</i></summary>


<details>
<summary><i>&nbsp; default</i></summary>

```json
{
  "value": {
    "_id": "5eaa451a21a4dd75f0fd96c5",
    "application": "5d3ebd89f540e7506b8b3548",
    "_custom_json": null,
    "slug": "pnc-landing",
    "action": {
      "page": {
        "type": "home"
      },
      "popup": {},
      "type": "page"
    },
    "platform": [
      "web"
    ],
    "created_by": {
      "id": "000000000000000000000000"
    },
    "date_meta": {
      "created_on": "2020-04-30T03:25:14.549Z",
      "modified_on": "2020-04-30T03:25:14.549Z"
    },
    "archived": true
  }
}
```
</details>

</details>









---


### getLegalInformation
Get legal information



```javascript
// Promise
const promise = client.application("<APPLICATION_ID>").content.getLegalInformation();

// Async/Await
const data = await client.application("<APPLICATION_ID>").content.getLegalInformation();
```






Use this API to get the legal information of an application, which includes Policy, Terms and Conditions, Shipping Policy and FAQ regarding the application.

*Returned Response:*




[ApplicationLegal](#ApplicationLegal)

Success. Refer `ApplicationLegal` for more details.




<details>
<summary><i>&nbsp; Examples:</i></summary>


<details>
<summary><i>&nbsp; Success</i></summary>

```json
{
  "value": {
    "tnc": "TERMS AND CONDITIONS FOR RECURRING PAYMENTS ON FYND PLATFORM\n\nUpdated On: July 11, 2020\n\nWhen you purchase (“**Services**”) from Fynd Platform (“**Fynd Platform**”, “**We**” or “**Us**”), you have the option to make payments on a recurring basis (“**Recurring Payments**”) on the (“**Terms and Conditions**”) below for your monthly usage charges towards the services provided to you under the account you operate with Fynd Platform (“**Account**”). We may, at our sole discretion, refuse Recurring Payments to anyone without notice for any reason at any time. \n\n\n1. **Recurring Payments** - You are not required to make Recurring Payments, and you may cancel Recurring Payments for your Account at your discretion. We will make Recurring Payments available to you only if you have designated an eligible payment method for your Account that is current, valid and otherwise acceptable to us. Such a method is hereinafter referred to as \"Payment Method\". We reserve the right to decide the payment methods eligible for Recurring Payments and we will automatically charge your Payment Method. You are solely responsible for the accuracy of the information you provide us regarding your Payment Method. We may limit the amount that you can pay using Recurring Payments every month.\n\n2. **Enabling Recurring Payments**- You agree that Recurring Payments will be enabled automatically for your Account if you chose an eligible Payment Method. Once Recurring Payments have been enabled for your Account, you authorize us to use your Payment Method to pay for your monthly invoices automatically until you cancel Recurring Payments for your Account. In Addition, once Recurring Payments has been enabled, you authorize us to charge the fees for the Services, unless you cancel or disable Recurring Payment, by means specified by us and applicable at such time, in which case you will be required to take action and pay for the Services.\n\n3. **Verification and Authentication**- Before Recurring Payments are enabled for your Fynd Platform Account, verification and authentication of your Payment Method will be performed. Once the verification and authentication are successful, you will be registered for Recurring Payments. This verification and authentication may also be repeated if (a) there are changes to your Account or Payment Method; (b) you cancel or disable Recurring Payments; (c) one of your Recurring Payments is declined for any reason whatsoever, including without limitation, expiry of your card.\n\n4. **Third Party Payment Processors** - You agree, understand and acknowledge that Fynd Platform may engage third party payment processors or gateway service providers to process Recurring Payments. Therefore, you may be required to agree to the terms and conditions of the third party payment processors or gateway service providers as communicated to you from time to time.\n\n5. **Cancelling Recurring Payments** - You have the right to cancel Recurring Payments for your Fynd Platform Account by contacting our customer support.\n\n6. **Notifications** - You authorize us to communicate with you by email regarding Recurring Payments. You acknowledge that we may also communicate with you through our affiliates that provide Services to you.\n\n7. **Disclaimer of Liability** - You agree that we will not be liable for any losses or damages suffered by you because of your use of Recurring Payments for your Fynd Platform Account, including any fraud in connection with any payment using your Payment Method. You realize that neither Fynd Platform nor Shopsense Retail Technologies Pvt. Ltd. which fully owns and controls the Fynd Platform, will be held responsible for any damages, whether partial or full.\n\n\n8. **Agreement Changes** - We may in our discretion change these Terms and Conditions at any time. If any change is found to be invalid, void, or for any reason unenforceable, that change is severable and does not affect the validity and enforceability of any other changes or the remainder of these Terms and Conditions.\n\nYOUR CONTINUED USE OF RECURRING PAYMENTS FOR YOUR FYND PLATFORM ACCOUNT AFTER WE CHANGE THESE TERMS AND CONDITIONS CONSTITUTES YOUR ACCEPTANCE OF THESE CHANGES.",
    "policy": "**Privacy policy test**",
    "shipping": "**Shipping term and conditions**",
    "returns": "**Terms & conditions for returns **",
    "_id": "5e8b2b96abe7dc94c02c9ac9",
    "application": "000000000000000000000001",
    "faq": [
      {
        "question": "New Question",
        "answer": "New Answer"
      },
      {
        "question": "New",
        "answer": "sdfghjhg"
      },
      {
        "question": "test",
        "answer": "test"
      },
      {
        "question": "New Test",
        "answer": "New Test answer"
      },
      {
        "question": "test",
        "answer": "test"
      }
    ],
    "created_at": "2020-04-06T13:16:06.818Z",
    "updated_at": "2020-07-16T09:47:40.751Z",
    "__v": 260
  }
}
```
</details>

</details>









---


### updateLegalInformation
Save legal information



```javascript
// Promise
const promise = client.application("<APPLICATION_ID>").content.updateLegalInformation({  body : value });

// Async/Await
const data = await client.application("<APPLICATION_ID>").content.updateLegalInformation({  body : value });
```





| Argument  |  Type  | Required | Description |
| --------- | -----  | -------- | ----------- |
| body | [ApplicationLegal](#ApplicationLegal) | yes | Request body |


Use this API to edit, update and save the legal information of an application, which includes Policy, Terms and Conditions, Shipping Policy and FAQ regarding the application.

*Returned Response:*




[ApplicationLegal](#ApplicationLegal)

Success. Refer `ApplicationLegal` for more details.




<details>
<summary><i>&nbsp; Example:</i></summary>

```json
{
  "tnc": "This is terms and condition",
  "policy": "This is policy",
  "faq": [
    {
      "question": "This is question",
      "answer": "This is answer"
    }
  ]
}
```
</details>









---


### getNavigations
Get navigations



```javascript
// Promise
const promise = client.application("<APPLICATION_ID>").content.getNavigations({  devicePlatform : value,
 pageNo : value,
 pageSize : value });

// Async/Await
const data = await client.application("<APPLICATION_ID>").content.getNavigations({  devicePlatform : value,
 pageNo : value,
 pageSize : value });
```





| Argument  |  Type  | Required | Description |
| --------- | -----  | -------- | ----------- | 
| devicePlatform | string | yes | Filter navigations by platform. Acceptable values are: web, android, ios, all |    
| pageNo | number | no | The page number to navigate through the given set of results. Default value is 1. |    
| pageSize | number | no | The number of items to retrieve in each page. Default value is 10. |  



Use this API to fetch the navigations details which includes the items of the navigation pane. It also shows the orientation, links, sub-navigations, etc.

*Returned Response:*




[NavigationGetResponse](#NavigationGetResponse)

Success. Refer `NavigationGetResponse` for more details.




<details>
<summary><i>&nbsp; Examples:</i></summary>


<details>
<summary><i>&nbsp; default</i></summary>

```json
{
  "value": {
    "items": [
      {
        "_id": "5ffbd9b90ac98678ae0458d7",
        "application": "000000000000000000000001",
        "_custom_json": null,
        "name": "temp",
        "slug": "temp",
        "platform": "web",
        "position": "top",
        "orientation": "landscape",
        "navigation": [
          {
            "display": "Home",
            "image": "https://res.cloudinary.com/dwzm9bysq/image/upload/v1567148153/production/system/icons/mystore-tab_y0dqzt.png",
            "sort_order": 1,
            "type": "",
            "action": {
              "page": {
                "url": "/",
                "type": "home"
              },
              "popup": {},
              "type": "page"
            },
            "active": true,
            "tags": {
              "type": "array",
              "items": {
                "type": "string"
              }
            },
            "acl": [
              "all"
            ],
            "_locale_language": {
              "hi": {
                "display": ""
              },
              "ar": {
                "display": ""
              },
              "en_us": {
                "display": ""
              }
            },
            "sub_navigation": [
              {
                "display": "Brands",
                "image": "https://res.cloudinary.com/dwzm9bysq/image/upload/v1567148153/production/system/icons/brands-tab_sfinpk.png",
                "sort_order": 1,
                "type": "",
                "action": {
                  "page": {
                    "url": "/brands/",
                    "type": "brands"
                  },
                  "popup": {},
                  "type": "page"
                },
                "active": true,
                "tags": null,
                "acl": [
                  "all"
                ],
                "_locale_language": {
                  "hi": {
                    "display": ""
                  },
                  "ar": {
                    "display": ""
                  },
                  "en_us": {
                    "display": ""
                  }
                }
              }
            ]
          },
          {
            "display": "Collections",
            "image": "https://res.cloudinary.com/dwzm9bysq/image/upload/v1567148153/production/system/icons/collections-tab_a0tg9c.png",
            "sort_order": 2,
            "type": "",
            "action": {
              "page": {
                "url": "/collections/",
                "type": "collections"
              },
              "popup": {},
              "type": "page"
            },
            "active": true,
            "tags": null,
            "acl": [
              "all"
            ],
            "_locale_language": {
              "hi": {
                "display": ""
              },
              "ar": {
                "display": ""
              },
              "en_us": {
                "display": ""
              }
            },
            "sub_navigation": [
              {
                "display": "Categories",
                "image": "https://res.cloudinary.com/dwzm9bysq/image/upload/v1567148154/production/system/icons/categories-tab_ss8e0q.png",
                "sort_order": 1,
                "type": "",
                "action": {
                  "page": {
                    "url": "/categories/",
                    "type": "categories"
                  },
                  "popup": {},
                  "type": "page"
                },
                "active": true,
                "tags": null,
                "acl": [
                  "all"
                ],
                "_locale_language": {
                  "hi": {
                    "display": ""
                  },
                  "ar": {
                    "display": ""
                  },
                  "en_us": {
                    "display": ""
                  }
                }
              }
            ]
          },
          {
            "display": "Primary Menu",
            "image": "",
            "sort_order": 3,
            "type": "",
            "action": {
              "page": {
                "type": "home"
              },
              "popup": {},
              "type": "page"
            },
            "active": true,
            "tags": null,
            "acl": [
              "all"
            ],
            "_locale_language": {
              "hi": {
                "display": ""
              },
              "ar": {
                "display": ""
              },
              "en_us": {
                "display": ""
              }
            }
          }
        ],
        "created_by": {
          "id": "000000000000000000000000"
        },
        "date_meta": {
          "created_on": "2021-01-11T04:53:13.585Z",
          "modified_on": "2021-01-14T10:24:34.485Z"
        }
      }
    ],
    "page": {
      "type": "number",
      "current": 1,
      "size": 1,
      "item_total": 2,
      "has_next": true
    }
  }
}
```
</details>

</details>









---


### createNavigation
Create a navigation



```javascript
// Promise
const promise = client.application("<APPLICATION_ID>").content.createNavigation({  body : value });

// Async/Await
const data = await client.application("<APPLICATION_ID>").content.createNavigation({  body : value });
```





| Argument  |  Type  | Required | Description |
| --------- | -----  | -------- | ----------- |
| body | [NavigationRequest](#NavigationRequest) | yes | Request body |


Navigation is the arrangement of navigational items to ease the accessibility of resources for users on a website. Use this API to create a navigation.

*Returned Response:*




[NavigationSchema](#NavigationSchema)

Success.




<details>
<summary><i>&nbsp; Examples:</i></summary>


<details>
<summary><i>&nbsp; default</i></summary>

```json
{
  "value": {
    "_id": "5ffbd9b90ac98678ae0458d7",
    "application": "000000000000000000000001",
    "_custom_json": null,
    "name": "test-nav",
    "slug": "test-nav",
    "platform": [
      "ios",
      "android"
    ],
    "orientation": {
      "portrait": [
        "left"
      ]
    },
    "navigation": [
      {
        "display": "Home",
        "image": "https://res.cloudinary.com/dwzm9bysq/image/upload/v1567148153/production/system/icons/mystore-tab_y0dqzt.png",
        "sort_order": 1,
        "type": "",
        "action": {
          "page": {
            "url": "/",
            "type": "home"
          },
          "popup": {},
          "type": "page"
        },
        "active": true,
        "tags": {
          "type": "array",
          "items": {
            "type": "string"
          }
        },
        "acl": [
          "all"
        ],
        "_locale_language": {
          "hi": {
            "display": ""
          },
          "ar": {
            "display": ""
          },
          "en_us": {
            "display": ""
          }
        },
        "sub_navigation": [
          {
            "display": "Brands",
            "image": "https://res.cloudinary.com/dwzm9bysq/image/upload/v1567148153/production/system/icons/brands-tab_sfinpk.png",
            "sort_order": 1,
            "type": "",
            "action": {
              "page": {
                "url": "/brands/",
                "type": "brands"
              },
              "popup": {},
              "type": "page"
            },
            "active": true,
            "tags": null,
            "acl": [
              "all"
            ],
            "_locale_language": {
              "hi": {
                "display": ""
              },
              "ar": {
                "display": ""
              },
              "en_us": {
                "display": ""
              }
            }
          }
        ]
      },
      {
        "display": "Collections",
        "image": "https://res.cloudinary.com/dwzm9bysq/image/upload/v1567148153/production/system/icons/collections-tab_a0tg9c.png",
        "sort_order": 2,
        "type": "",
        "action": {
          "page": {
            "url": "/collections/",
            "type": "collections"
          },
          "popup": {},
          "type": "page"
        },
        "active": true,
        "tags": null,
        "acl": [
          "all"
        ],
        "_locale_language": {
          "hi": {
            "display": ""
          },
          "ar": {
            "display": ""
          },
          "en_us": {
            "display": ""
          }
        },
        "sub_navigation": [
          {
            "display": "Categories",
            "image": "https://res.cloudinary.com/dwzm9bysq/image/upload/v1567148154/production/system/icons/categories-tab_ss8e0q.png",
            "sort_order": 1,
            "type": "",
            "action": {
              "page": {
                "url": "/categories/",
                "type": "categories"
              },
              "popup": {},
              "type": "page"
            },
            "active": true,
            "tags": null,
            "acl": [
              "all"
            ],
            "_locale_language": {
              "hi": {
                "display": ""
              },
              "ar": {
                "display": ""
              },
              "en_us": {
                "display": ""
              }
            }
          }
        ]
      },
      {
        "display": "Primary Menu",
        "image": "",
        "sort_order": 3,
        "type": "",
        "action": {
          "page": {
            "type": "home"
          },
          "popup": {},
          "type": "page"
        },
        "active": true,
        "tags": null,
        "acl": [
          "all"
        ],
        "_locale_language": {
          "hi": {
            "display": ""
          },
          "ar": {
            "display": ""
          },
          "en_us": {
            "display": ""
          }
        }
      }
    ],
    "created_by": {
      "id": "000000000000000000000000"
    },
    "date_meta": {
      "created_on": "2021-01-11T04:53:13.585Z",
      "modified_on": "2021-01-14T10:24:34.485Z"
    },
    "archived": false
  }
}
```
</details>

</details>









---


### getDefaultNavigations
Get default navigations



```javascript
// Promise
const promise = client.application("<APPLICATION_ID>").content.getDefaultNavigations();

// Async/Await
const data = await client.application("<APPLICATION_ID>").content.getDefaultNavigations();
```






On any website (application), there are navigations that are present by default. Use this API to retrieve those default navigations.

*Returned Response:*




[DefaultNavigationResponse](#DefaultNavigationResponse)

Success. Refer `DefaultNavigationResponse` for more details.




<details>
<summary><i>&nbsp; Examples:</i></summary>


<details>
<summary><i>&nbsp; default</i></summary>

```json
{
  "value": {
    "items": [
      {
        "name": "default-bottom",
        "slug": "default-bottom-vIhLiJKQvUZdQvGWzDdrzLP3CTC4Hbxg",
        "orientation": {
          "landscape": [
            "bottom"
          ]
        },
        "version": 3,
        "navigation": [
          {
            "display": "Home",
            "image": "https://res.cloudinary.com/dwzm9bysq/image/upload/v1567148153/production/system/icons/mystore-tab_y0dqzt.png",
            "sort_order": 1,
            "acl": [
              "all"
            ],
            "action": {
              "page": {
                "type": "home"
              },
              "type": "page"
            },
            "active": true
          },
          {
            "display": "Brands",
            "image": "https://res.cloudinary.com/dwzm9bysq/image/upload/v1567148153/production/system/icons/brands-tab_sfinpk.png",
            "sort_order": 2,
            "acl": [
              "all"
            ],
            "action": {
              "page": {
                "type": "brands"
              },
              "type": "page"
            },
            "active": true
          },
          {
            "display": "Collections",
            "image": "https://res.cloudinary.com/dwzm9bysq/image/upload/v1567148153/production/system/icons/collections-tab_a0tg9c.png",
            "sort_order": 3,
            "acl": [
              "all"
            ],
            "action": {
              "page": {
                "type": "collections"
              },
              "type": "page"
            },
            "active": true
          },
          {
            "display": "Categories",
            "image": "https://res.cloudinary.com/dwzm9bysq/image/upload/v1567148154/production/system/icons/categories-tab_ss8e0q.png",
            "sort_order": 4,
            "acl": [
              "all"
            ],
            "action": {
              "page": {
                "type": "categories"
              },
              "type": "page"
            },
            "active": true
          }
        ],
        "created_by": {},
        "_id": "6050244dbd9e072063f1586b",
        "platform": [
          "android"
        ]
      },
      {
        "name": "default-bottom",
        "slug": "default-bottom-SB0zLTfiPN4Z5doJQBKRagsLTDldm8Ug",
        "orientation": {
          "landscape": [
            "bottom"
          ]
        },
        "version": 3,
        "navigation": [
          {
            "display": "Home",
            "image": "https://res.cloudinary.com/dwzm9bysq/image/upload/v1567148153/production/system/icons/mystore-tab_y0dqzt.png",
            "sort_order": 1,
            "acl": [
              "all"
            ],
            "action": {
              "page": {
                "type": "home"
              },
              "type": "page"
            },
            "active": true
          },
          {
            "display": "Brands",
            "image": "https://res.cloudinary.com/dwzm9bysq/image/upload/v1567148153/production/system/icons/brands-tab_sfinpk.png",
            "sort_order": 2,
            "acl": [
              "all"
            ],
            "action": {
              "page": {
                "type": "brands"
              },
              "type": "page"
            },
            "active": true
          },
          {
            "display": "Collections",
            "image": "https://res.cloudinary.com/dwzm9bysq/image/upload/v1567148153/production/system/icons/collections-tab_a0tg9c.png",
            "sort_order": 3,
            "acl": [
              "all"
            ],
            "action": {
              "page": {
                "type": "collections"
              },
              "type": "page"
            },
            "active": true
          },
          {
            "display": "Categories",
            "image": "https://res.cloudinary.com/dwzm9bysq/image/upload/v1567148154/production/system/icons/categories-tab_ss8e0q.png",
            "sort_order": 4,
            "acl": [
              "all"
            ],
            "action": {
              "page": {
                "type": "categories"
              },
              "type": "page"
            },
            "active": true
          }
        ],
        "created_by": {},
        "_id": "6050244dbd9e072063f1586c",
        "platform": [
          "ios"
        ]
      },
      {
        "name": "default-left",
        "slug": "default-left-dWrrfpfcNw6Arl0QtmK5VgunYYAHhGRR",
        "orientation": {
          "portrait": [
            "left"
          ]
        },
        "version": 3,
        "navigation": [
          {
            "display": "Profile",
            "image": "https://res.cloudinary.com/dwzm9bysq/image/upload/v1583938091/production/applications/app_000000000000000000000001/media/navigation/icon/hv0cd5jdo0rkhsqoizmi.png",
            "sort_order": 1,
            "type": "",
            "action": {
              "page": {
                "url": "/",
                "type": "profile"
              },
              "popup": {},
              "type": "page"
            },
            "active": true,
            "acl": [
              "registered"
            ]
          },
          {
            "display": "Orders",
            "image": "https://res.cloudinary.com/dwzm9bysq/image/upload/v1583938144/production/applications/app_000000000000000000000001/media/navigation/icon/lmv4fzpxxk0a6acitlfg.png",
            "sort_order": 2,
            "type": "",
            "action": {
              "page": {
                "url": "/",
                "type": "orders"
              },
              "popup": {},
              "type": "page"
            },
            "active": true,
            "acl": [
              "registered"
            ]
          },
          {
            "display": "Track Order",
            "image": "https://res.cloudinary.com/dwzm9bysq/image/upload/v1583938144/production/applications/app_000000000000000000000001/media/navigation/icon/lmv4fzpxxk0a6acitlfg.png",
            "sort_order": 3,
            "type": "",
            "action": {
              "page": {
                "type": "track-order"
              },
              "popup": {},
              "type": "page"
            },
            "active": true,
            "acl": [
              "anonymous"
            ]
          },
          {
            "display": "Addresses",
            "image": "https://res.cloudinary.com/dwzm9bysq/image/upload/v1583938161/production/applications/app_000000000000000000000001/media/navigation/icon/qbod8vkjmot3qnaroibr.png",
            "sort_order": 4,
            "type": "",
            "action": {
              "page": {
                "url": "/",
                "type": "addresses"
              },
              "popup": {},
              "type": "page"
            },
            "active": true,
            "acl": [
              "registered"
            ]
          },
          {
            "display": "Wishlist",
            "image": "https://res.cloudinary.com/dwzm9bysq/image/upload/v1583938125/production/applications/app_000000000000000000000001/media/navigation/icon/u8c7jdke4a3wwc0ftz8x.png",
            "sort_order": 5,
            "type": "",
            "action": {
              "page": {
                "url": "/wishlist/",
                "type": "wishlist"
              },
              "popup": {},
              "type": "page"
            },
            "active": true,
            "acl": [
              "registered"
            ]
          },
          {
            "display": "Settings",
            "image": "https://res.cloudinary.com/dwzm9bysq/image/upload/v1584003256/production/applications/app_000000000000000000000001/media/navigation/icon/vywbdiio1zi7cbnltvgz.png",
            "sort_order": 6,
            "type": "",
            "action": {
              "page": {
                "url": "/",
                "type": "settings"
              },
              "popup": {},
              "type": "page"
            },
            "active": true,
            "acl": [
              "all"
            ]
          },
          {
            "display": "Policy",
            "image": "https://res.cloudinary.com/dwzm9bysq/image/upload/v1583939301/production/applications/app_000000000000000000000001/media/navigation/icon/bygqvme7hkrd45oemzy0.png",
            "sort_order": 7,
            "type": "",
            "action": {
              "page": {
                "url": "/",
                "type": "policy"
              },
              "popup": {},
              "type": "page"
            },
            "active": true,
            "acl": [
              "all"
            ]
          },
          {
            "display": "Terms & Conditions",
            "image": "https://res.cloudinary.com/dwzm9bysq/image/upload/v1583939382/production/applications/app_000000000000000000000001/media/navigation/icon/eaq0aagqr0xirojbuki3.png",
            "sort_order": 8,
            "type": "",
            "action": {
              "page": {
                "url": "/",
                "type": "tnc"
              },
              "popup": {},
              "type": "page"
            },
            "active": true,
            "acl": [
              "all"
            ]
          },
          {
            "display": "Need Help",
            "image": "https://res.cloudinary.com/dwzm9bysq/image/upload/v1583939416/production/applications/app_000000000000000000000001/media/navigation/icon/xeqv7pzyxagwtxcwvxbw.png",
            "sort_order": 9,
            "type": "",
            "action": {
              "page": {
                "url": "/faq/",
                "type": "faq"
              },
              "popup": {},
              "type": "page"
            },
            "active": true,
            "acl": [
              "all"
            ]
          },
          {
            "display": "About Us",
            "image": "https://res.cloudinary.com/dwzm9bysq/image/upload/v1583939196/production/applications/app_000000000000000000000001/media/navigation/icon/dccm5et4sgylisbug9xr.png",
            "sort_order": 10,
            "type": "",
            "action": {
              "page": {
                "url": "/",
                "type": "about-us"
              },
              "popup": {},
              "type": "page"
            },
            "active": true,
            "acl": [
              "all"
            ]
          },
          {
            "display": "Rate Us",
            "image": "https://res.cloudinary.com/dwzm9bysq/image/upload/v1584091739/production/applications/app_000000000000000000000001/media/navigation/icon/afryyfeccqgjyeosdmbz.png",
            "sort_order": 11,
            "type": "",
            "action": {
              "page": {
                "url": "/",
                "type": "rate-us"
              },
              "popup": {},
              "type": "page"
            },
            "active": true,
            "acl": [
              "registered"
            ]
          }
        ],
        "created_by": {},
        "_id": "6050244dbd9e072063f1586d",
        "platform": [
          "android"
        ]
      },
      {
        "name": "default-left",
        "slug": "default-left-tRK1fsQVUD7BmdvX30Fb4u5ZVSrSi3KW",
        "orientation": {
          "portrait": [
            "left"
          ]
        },
        "version": 3,
        "navigation": [
          {
            "display": "Profile",
            "image": "https://res.cloudinary.com/dwzm9bysq/image/upload/v1583938091/production/applications/app_000000000000000000000001/media/navigation/icon/hv0cd5jdo0rkhsqoizmi.png",
            "sort_order": 1,
            "type": "",
            "action": {
              "page": {
                "url": "/",
                "type": "profile"
              },
              "popup": {},
              "type": "page"
            },
            "active": true,
            "acl": [
              "registered"
            ]
          },
          {
            "display": "Orders",
            "image": "https://res.cloudinary.com/dwzm9bysq/image/upload/v1583938144/production/applications/app_000000000000000000000001/media/navigation/icon/lmv4fzpxxk0a6acitlfg.png",
            "sort_order": 2,
            "type": "",
            "action": {
              "page": {
                "url": "/",
                "type": "orders"
              },
              "popup": {},
              "type": "page"
            },
            "active": true,
            "acl": [
              "registered"
            ]
          },
          {
            "display": "Track Order",
            "image": "https://res.cloudinary.com/dwzm9bysq/image/upload/v1583938144/production/applications/app_000000000000000000000001/media/navigation/icon/lmv4fzpxxk0a6acitlfg.png",
            "sort_order": 3,
            "type": "",
            "action": {
              "page": {
                "type": "track-order"
              },
              "popup": {},
              "type": "page"
            },
            "active": true,
            "acl": [
              "anonymous"
            ]
          },
          {
            "display": "Addresses",
            "image": "https://res.cloudinary.com/dwzm9bysq/image/upload/v1583938161/production/applications/app_000000000000000000000001/media/navigation/icon/qbod8vkjmot3qnaroibr.png",
            "sort_order": 4,
            "type": "",
            "action": {
              "page": {
                "url": "/",
                "type": "addresses"
              },
              "popup": {},
              "type": "page"
            },
            "active": true,
            "acl": [
              "registered"
            ]
          },
          {
            "display": "Wishlist",
            "image": "https://res.cloudinary.com/dwzm9bysq/image/upload/v1583938125/production/applications/app_000000000000000000000001/media/navigation/icon/u8c7jdke4a3wwc0ftz8x.png",
            "sort_order": 5,
            "type": "",
            "action": {
              "page": {
                "url": "/wishlist/",
                "type": "wishlist"
              },
              "popup": {},
              "type": "page"
            },
            "active": true,
            "acl": [
              "registered"
            ]
          },
          {
            "display": "Settings",
            "image": "https://res.cloudinary.com/dwzm9bysq/image/upload/v1584003256/production/applications/app_000000000000000000000001/media/navigation/icon/vywbdiio1zi7cbnltvgz.png",
            "sort_order": 6,
            "type": "",
            "action": {
              "page": {
                "url": "/",
                "type": "settings"
              },
              "popup": {},
              "type": "page"
            },
            "active": true,
            "acl": [
              "all"
            ]
          },
          {
            "display": "Policy",
            "image": "https://res.cloudinary.com/dwzm9bysq/image/upload/v1583939301/production/applications/app_000000000000000000000001/media/navigation/icon/bygqvme7hkrd45oemzy0.png",
            "sort_order": 7,
            "type": "",
            "action": {
              "page": {
                "url": "/",
                "type": "policy"
              },
              "popup": {},
              "type": "page"
            },
            "active": true,
            "acl": [
              "all"
            ]
          },
          {
            "display": "Terms & Conditions",
            "image": "https://res.cloudinary.com/dwzm9bysq/image/upload/v1583939382/production/applications/app_000000000000000000000001/media/navigation/icon/eaq0aagqr0xirojbuki3.png",
            "sort_order": 8,
            "type": "",
            "action": {
              "page": {
                "url": "/",
                "type": "tnc"
              },
              "popup": {},
              "type": "page"
            },
            "active": true,
            "acl": [
              "all"
            ]
          },
          {
            "display": "Need Help",
            "image": "https://res.cloudinary.com/dwzm9bysq/image/upload/v1583939416/production/applications/app_000000000000000000000001/media/navigation/icon/xeqv7pzyxagwtxcwvxbw.png",
            "sort_order": 9,
            "type": "",
            "action": {
              "page": {
                "url": "/faq/",
                "type": "faq"
              },
              "popup": {},
              "type": "page"
            },
            "active": true,
            "acl": [
              "all"
            ]
          },
          {
            "display": "About Us",
            "image": "https://res.cloudinary.com/dwzm9bysq/image/upload/v1583939196/production/applications/app_000000000000000000000001/media/navigation/icon/dccm5et4sgylisbug9xr.png",
            "sort_order": 10,
            "type": "",
            "action": {
              "page": {
                "url": "/",
                "type": "about-us"
              },
              "popup": {},
              "type": "page"
            },
            "active": true,
            "acl": [
              "all"
            ]
          },
          {
            "display": "Rate Us",
            "image": "https://res.cloudinary.com/dwzm9bysq/image/upload/v1584091739/production/applications/app_000000000000000000000001/media/navigation/icon/afryyfeccqgjyeosdmbz.png",
            "sort_order": 11,
            "type": "",
            "action": {
              "page": {
                "url": "/",
                "type": "rate-us"
              },
              "popup": {},
              "type": "page"
            },
            "active": true,
            "acl": [
              "registered"
            ]
          }
        ],
        "created_by": {},
        "_id": "6050244dbd9e072063f1586e",
        "platform": [
          "ios"
        ]
      },
      {
        "name": "default-top",
        "slug": "default-top-qrprb8dxqr3m698wwUGXWsvTfVkjt4cR",
        "orientation": {
          "landscape": [
            "top"
          ]
        },
        "version": 3,
        "navigation": [
          {
            "display": "Home",
            "image": "https://res.cloudinary.com/dwzm9bysq/image/upload/v1567148153/production/system/icons/mystore-tab_y0dqzt.png",
            "sort_order": 1,
            "acl": [
              "all"
            ],
            "action": {
              "page": {
                "type": "home"
              },
              "type": "page"
            },
            "active": true
          },
          {
            "display": "Brands",
            "image": "https://res.cloudinary.com/dwzm9bysq/image/upload/v1567148153/production/system/icons/brands-tab_sfinpk.png",
            "sort_order": 2,
            "acl": [
              "all"
            ],
            "action": {
              "page": {
                "type": "brands"
              },
              "type": "page"
            },
            "active": true
          },
          {
            "display": "Collections",
            "image": "https://res.cloudinary.com/dwzm9bysq/image/upload/v1567148153/production/system/icons/collections-tab_a0tg9c.png",
            "sort_order": 3,
            "acl": [
              "all"
            ],
            "action": {
              "page": {
                "type": "collections"
              },
              "type": "page"
            },
            "active": true
          },
          {
            "display": "Categories",
            "image": "https://res.cloudinary.com/dwzm9bysq/image/upload/v1567148154/production/system/icons/categories-tab_ss8e0q.png",
            "sort_order": 4,
            "acl": [
              "all"
            ],
            "action": {
              "page": {
                "type": "categories"
              },
              "type": "page"
            },
            "active": true
          }
        ],
        "created_by": {},
        "_id": "6050244dbd9e072063f1586f",
        "platform": [
          "web"
        ]
      }
    ]
  }
}
```
</details>

</details>









---


### getNavigationBySlug
Get a navigation by slug



```javascript
// Promise
const promise = client.application("<APPLICATION_ID>").content.getNavigationBySlug({  slug : value,
 devicePlatform : value });

// Async/Await
const data = await client.application("<APPLICATION_ID>").content.getNavigationBySlug({  slug : value,
 devicePlatform : value });
```





| Argument  |  Type  | Required | Description |
| --------- | -----  | -------- | ----------- | 
| slug | string | yes | A short, human-readable, URL-friendly identifier of a navigation. You can get slug value of a navigation from `getNavigations` API. |   
| devicePlatform | string | yes | Filter navigations by platform. Acceptable values are: web, android, ios, all |  



Use this API to retrieve a navigation by its slug.

*Returned Response:*




[NavigationSchema](#NavigationSchema)

Success. Refer `NavigationSchema` for more details.




<details>
<summary><i>&nbsp; Examples:</i></summary>


<details>
<summary><i>&nbsp; default</i></summary>

```json
{
  "value": {
    "_id": "5ffbd9b90ac98678ae0458d7",
    "application": "000000000000000000000001",
    "_custom_json": null,
    "name": "test-nav",
    "slug": "test-nav",
    "platform": [
      "ios",
      "android"
    ],
    "orientation": {
      "portrait": [
        "left"
      ]
    },
    "navigation": [
      {
        "display": "Home",
        "image": "https://res.cloudinary.com/dwzm9bysq/image/upload/v1567148153/production/system/icons/mystore-tab_y0dqzt.png",
        "sort_order": 1,
        "type": "",
        "action": {
          "page": {
            "url": "/",
            "type": "home"
          },
          "popup": {},
          "type": "page"
        },
        "active": true,
        "tags": {
          "type": "array",
          "items": {
            "type": "string"
          }
        },
        "acl": [
          "all"
        ],
        "_locale_language": {
          "hi": {
            "display": ""
          },
          "ar": {
            "display": ""
          },
          "en_us": {
            "display": ""
          }
        },
        "sub_navigation": [
          {
            "display": "Brands",
            "image": "https://res.cloudinary.com/dwzm9bysq/image/upload/v1567148153/production/system/icons/brands-tab_sfinpk.png",
            "sort_order": 1,
            "type": "",
            "action": {
              "page": {
                "url": "/brands/",
                "type": "brands"
              },
              "popup": {},
              "type": "page"
            },
            "active": true,
            "tags": null,
            "acl": [
              "all"
            ],
            "_locale_language": {
              "hi": {
                "display": ""
              },
              "ar": {
                "display": ""
              },
              "en_us": {
                "display": ""
              }
            }
          }
        ]
      },
      {
        "display": "Collections",
        "image": "https://res.cloudinary.com/dwzm9bysq/image/upload/v1567148153/production/system/icons/collections-tab_a0tg9c.png",
        "sort_order": 2,
        "type": "",
        "action": {
          "page": {
            "url": "/collections/",
            "type": "collections"
          },
          "popup": {},
          "type": "page"
        },
        "active": true,
        "tags": null,
        "acl": [
          "all"
        ],
        "_locale_language": {
          "hi": {
            "display": ""
          },
          "ar": {
            "display": ""
          },
          "en_us": {
            "display": ""
          }
        },
        "sub_navigation": [
          {
            "display": "Categories",
            "image": "https://res.cloudinary.com/dwzm9bysq/image/upload/v1567148154/production/system/icons/categories-tab_ss8e0q.png",
            "sort_order": 1,
            "type": "",
            "action": {
              "page": {
                "url": "/categories/",
                "type": "categories"
              },
              "popup": {},
              "type": "page"
            },
            "active": true,
            "tags": null,
            "acl": [
              "all"
            ],
            "_locale_language": {
              "hi": {
                "display": ""
              },
              "ar": {
                "display": ""
              },
              "en_us": {
                "display": ""
              }
            }
          }
        ]
      },
      {
        "display": "Primary Menu",
        "image": "",
        "sort_order": 3,
        "type": "",
        "action": {
          "page": {
            "type": "home"
          },
          "popup": {},
          "type": "page"
        },
        "active": true,
        "tags": null,
        "acl": [
          "all"
        ],
        "_locale_language": {
          "hi": {
            "display": ""
          },
          "ar": {
            "display": ""
          },
          "en_us": {
            "display": ""
          }
        }
      }
    ],
    "created_by": {
      "id": "000000000000000000000000"
    },
    "date_meta": {
      "created_on": "2021-01-11T04:53:13.585Z",
      "modified_on": "2021-01-14T10:24:34.485Z"
    },
    "archived": false
  }
}
```
</details>

</details>









---


### updateNavigation
Update a navigation



```javascript
// Promise
const promise = client.application("<APPLICATION_ID>").content.updateNavigation({  id : value,
 body : value });

// Async/Await
const data = await client.application("<APPLICATION_ID>").content.updateNavigation({  id : value,
 body : value });
```





| Argument  |  Type  | Required | Description |
| --------- | -----  | -------- | ----------- | 
| id | string | yes | ID allotted to the navigation. |  
| body | [NavigationRequest](#NavigationRequest) | yes | Request body |


Use this API to edit the details of an existing navigation.

*Returned Response:*




[NavigationSchema](#NavigationSchema)

Success.




<details>
<summary><i>&nbsp; Examples:</i></summary>


<details>
<summary><i>&nbsp; default</i></summary>

```json
{
  "value": {
    "_id": "5ffbd9b90ac98678ae0458d7",
    "application": "000000000000000000000001",
    "_custom_json": null,
    "name": "test-nav",
    "slug": "test-nav",
    "platform": [
      "ios",
      "android"
    ],
    "orientation": {
      "portrait": [
        "left"
      ]
    },
    "navigation": [
      {
        "display": "Home",
        "image": "https://res.cloudinary.com/dwzm9bysq/image/upload/v1567148153/production/system/icons/mystore-tab_y0dqzt.png",
        "sort_order": 1,
        "type": "",
        "action": {
          "page": {
            "url": "/",
            "type": "home"
          },
          "popup": {},
          "type": "page"
        },
        "active": true,
        "tags": {
          "type": "array",
          "items": {
            "type": "string"
          }
        },
        "acl": [
          "all"
        ],
        "_locale_language": {
          "hi": {
            "display": ""
          },
          "ar": {
            "display": ""
          },
          "en_us": {
            "display": ""
          }
        },
        "sub_navigation": [
          {
            "display": "Brands",
            "image": "https://res.cloudinary.com/dwzm9bysq/image/upload/v1567148153/production/system/icons/brands-tab_sfinpk.png",
            "sort_order": 1,
            "type": "",
            "action": {
              "page": {
                "url": "/brands/",
                "type": "brands"
              },
              "popup": {},
              "type": "page"
            },
            "active": true,
            "tags": null,
            "acl": [
              "all"
            ],
            "_locale_language": {
              "hi": {
                "display": ""
              },
              "ar": {
                "display": ""
              },
              "en_us": {
                "display": ""
              }
            }
          }
        ]
      },
      {
        "display": "Collections",
        "image": "https://res.cloudinary.com/dwzm9bysq/image/upload/v1567148153/production/system/icons/collections-tab_a0tg9c.png",
        "sort_order": 2,
        "type": "",
        "action": {
          "page": {
            "url": "/collections/",
            "type": "collections"
          },
          "popup": {},
          "type": "page"
        },
        "active": true,
        "tags": null,
        "acl": [
          "all"
        ],
        "_locale_language": {
          "hi": {
            "display": ""
          },
          "ar": {
            "display": ""
          },
          "en_us": {
            "display": ""
          }
        },
        "sub_navigation": [
          {
            "display": "Categories",
            "image": "https://res.cloudinary.com/dwzm9bysq/image/upload/v1567148154/production/system/icons/categories-tab_ss8e0q.png",
            "sort_order": 1,
            "type": "",
            "action": {
              "page": {
                "url": "/categories/",
                "type": "categories"
              },
              "popup": {},
              "type": "page"
            },
            "active": true,
            "tags": null,
            "acl": [
              "all"
            ],
            "_locale_language": {
              "hi": {
                "display": ""
              },
              "ar": {
                "display": ""
              },
              "en_us": {
                "display": ""
              }
            }
          }
        ]
      },
      {
        "display": "Primary Menu",
        "image": "",
        "sort_order": 3,
        "type": "",
        "action": {
          "page": {
            "type": "home"
          },
          "popup": {},
          "type": "page"
        },
        "active": true,
        "tags": null,
        "acl": [
          "all"
        ],
        "_locale_language": {
          "hi": {
            "display": ""
          },
          "ar": {
            "display": ""
          },
          "en_us": {
            "display": ""
          }
        }
      }
    ],
    "created_by": {
      "id": "000000000000000000000000"
    },
    "date_meta": {
      "created_on": "2021-01-11T04:53:13.585Z",
      "modified_on": "2021-01-14T10:24:34.485Z"
    },
    "archived": false
  }
}
```
</details>

</details>









---


### deleteNavigation
Delete a navigation



```javascript
// Promise
const promise = client.application("<APPLICATION_ID>").content.deleteNavigation({  id : value });

// Async/Await
const data = await client.application("<APPLICATION_ID>").content.deleteNavigation({  id : value });
```





| Argument  |  Type  | Required | Description |
| --------- | -----  | -------- | ----------- | 
| id | string | yes | ID allotted to the navigation. |  



Use this API to delete an existing navigation.

*Returned Response:*




[NavigationSchema](#NavigationSchema)

Success.




<details>
<summary><i>&nbsp; Examples:</i></summary>


<details>
<summary><i>&nbsp; default</i></summary>

```json
{
  "value": {
    "_id": "5ffbd9b90ac98678ae0458d7",
    "application": "000000000000000000000001",
    "_custom_json": null,
    "name": "temp",
    "slug": "temp",
    "platform": "[web]",
    "orientation": {
      "portrait": [
        "left"
      ]
    },
    "navigation": [
      {
        "display": "Home",
        "image": "https://res.cloudinary.com/dwzm9bysq/image/upload/v1567148153/production/system/icons/mystore-tab_y0dqzt.png",
        "sort_order": 1,
        "type": "",
        "action": {
          "page": {
            "url": "/",
            "type": "home"
          },
          "popup": {},
          "type": "page"
        },
        "active": true,
        "tags": {
          "type": "array",
          "items": {
            "type": "string"
          }
        },
        "acl": [
          "all"
        ],
        "_locale_language": {
          "hi": {
            "display": ""
          },
          "ar": {
            "display": ""
          },
          "en_us": {
            "display": ""
          }
        },
        "sub_navigation": [
          {
            "display": "Brands",
            "image": "https://res.cloudinary.com/dwzm9bysq/image/upload/v1567148153/production/system/icons/brands-tab_sfinpk.png",
            "sort_order": 1,
            "type": "",
            "action": {
              "page": {
                "url": "/brands/",
                "type": "brands"
              },
              "popup": {},
              "type": "page"
            },
            "active": true,
            "tags": null,
            "acl": [
              "all"
            ],
            "_locale_language": {
              "hi": {
                "display": ""
              },
              "ar": {
                "display": ""
              },
              "en_us": {
                "display": ""
              }
            }
          }
        ]
      },
      {
        "display": "Collections",
        "image": "https://res.cloudinary.com/dwzm9bysq/image/upload/v1567148153/production/system/icons/collections-tab_a0tg9c.png",
        "sort_order": 2,
        "type": "",
        "action": {
          "page": {
            "url": "/collections/",
            "type": "collections"
          },
          "popup": {},
          "type": "page"
        },
        "active": true,
        "tags": null,
        "acl": [
          "all"
        ],
        "_locale_language": {
          "hi": {
            "display": ""
          },
          "ar": {
            "display": ""
          },
          "en_us": {
            "display": ""
          }
        },
        "sub_navigation": [
          {
            "display": "Categories",
            "image": "https://res.cloudinary.com/dwzm9bysq/image/upload/v1567148154/production/system/icons/categories-tab_ss8e0q.png",
            "sort_order": 1,
            "type": "",
            "action": {
              "page": {
                "url": "/categories/",
                "type": "categories"
              },
              "popup": {},
              "type": "page"
            },
            "active": true,
            "tags": null,
            "acl": [
              "all"
            ],
            "_locale_language": {
              "hi": {
                "display": ""
              },
              "ar": {
                "display": ""
              },
              "en_us": {
                "display": ""
              }
            }
          }
        ]
      },
      {
        "display": "Primary Menu",
        "image": "",
        "sort_order": 3,
        "type": "",
        "action": {
          "page": {
            "type": "home"
          },
          "popup": {},
          "type": "page"
        },
        "active": true,
        "tags": null,
        "acl": [
          "all"
        ],
        "_locale_language": {
          "hi": {
            "display": ""
          },
          "ar": {
            "display": ""
          },
          "en_us": {
            "display": ""
          }
        }
      }
    ],
    "created_by": {
      "id": "000000000000000000000000"
    },
    "date_meta": {
      "created_on": "2021-01-11T04:53:13.585Z",
      "modified_on": "2021-01-14T10:24:34.485Z"
    },
    "archived": true
  }
}
```
</details>

</details>









---


### getPageMeta
Get page meta



```javascript
// Promise
const promise = client.application("<APPLICATION_ID>").content.getPageMeta();

// Async/Await
const data = await client.application("<APPLICATION_ID>").content.getPageMeta();
```






Use this API to get the meta of custom pages (blog, page) and default system pages (e.g. home/brand/category/collection).

*Returned Response:*




[PageMetaSchema](#PageMetaSchema)

Success. Refer `PageMetaSchema` for more details.




<details>
<summary><i>&nbsp; Examples:</i></summary>


<details>
<summary><i>&nbsp; default</i></summary>

```json
{
  "value": {
    "application_id": "000000000000000000000001",
    "system_pages": [
      {
        "display": "Home",
        "action": {
          "page": {
            "type": "home"
          },
          "type": "page"
        },
        "page_type": "home"
      },
      {
        "display": "Brands",
        "action": {
          "page": {
            "type": "brands"
          },
          "type": "page"
        },
        "page_type": "brands"
      },
      {
        "display": "Collections",
        "action": {
          "page": {
            "type": "collections"
          },
          "type": "page"
        },
        "page_type": "collections"
      },
      {
        "display": "Categories",
        "action": {
          "page": {
            "type": "categories"
          },
          "type": "page"
        },
        "page_type": "categories"
      }
    ],
    "custom_pages": [
      {
        "display": "my first page",
        "slug": "first_page"
      },
      {
        "display": "my second page",
        "slug": "second_page"
      }
    ]
  }
}
```
</details>

</details>









---


### getPageSpec
Get page spec



```javascript
// Promise
const promise = client.application("<APPLICATION_ID>").content.getPageSpec();

// Async/Await
const data = await client.application("<APPLICATION_ID>").content.getPageSpec();
```






Use this API to get the specifications of a page, such as page type, display name, params and query.

*Returned Response:*




[PageSpec](#PageSpec)

Success. Refer `PageSpec` for more details.




<details>
<summary><i>&nbsp; Examples:</i></summary>


<details>
<summary><i>&nbsp; default</i></summary>

```json
{
  "value": {
    "specifications": [
      {
        "page_type": "home",
        "display_name": "Home",
        "params": [],
        "query": []
      },
      {
        "page_type": "collections",
        "display_name": "Collections",
        "params": [],
        "query": []
      },
      {
        "page_type": "collection",
        "display_name": "Collection",
        "params": [
          {
            "key": "slug",
            "required": true
          }
        ],
        "query": []
      }
    ]
  }
}
```
</details>

</details>









---


### createPagePreview
Create a page preview
<<<<<<< HEAD



```javascript
// Promise
const promise = client.application("<APPLICATION_ID>").content.createPagePreview({  body : value });

// Async/Await
const data = await client.application("<APPLICATION_ID>").content.createPagePreview({  body : value });
```





| Argument  |  Type  | Required | Description |
| --------- | -----  | -------- | ----------- |
| body | [PageRequest](#PageRequest) | yes | Request body |


Use this API to create a page preview to check the appearance of a custom page.

*Returned Response:*




[PageSchema](#PageSchema)

Success. Refer `PageSchema` for more details.




<details>
<summary><i>&nbsp; Examples:</i></summary>


<details>
<summary><i>&nbsp; default</i></summary>

```json
{
  "value": {
    "date_meta": {
      "created_on": "2021-03-16T08:24:19.197Z",
      "modified_on": "2021-03-16T08:24:19.197Z"
    },
    "tags": [
      "my first page"
    ],
    "published": true,
    "component_ids": [],
    "archived": false,
    "_id": "60506dcad18cb33946026862",
    "title": "my first page",
    "slug": "1st_page",
    "feature_image": {
      "secure_url": "https://google.com/some-image"
    },
    "content": [
      {
        "type": "html",
        "value": "<div id=\"icfm\">Emtpy Page. Create Page here.</div><div id=\"izu5\" class=\"aa\">hello there!<div id=\"izzl\">how are you doing</div><div><br/></div></div><img id=\"ibgj\" src=\"https://hdn-1.addsale.com/x0/company/52/applications/614957b7e7a0ccc371e96094/pages/pictures/free-content/original/-zLi_CuyM-apple.jpeg\"/>"
      },
      {
        "type": "css",
        "value": "* { box-sizing: border-box; } body {margin: 0;}*{box-sizing:border-box;}body{margin-top:0px;margin-right:0px;margin-bottom:0px;margin-left:0px;}*{box-sizing:border-box;}body{margin-top:0px;margin-right:0px;margin-bottom:0px;margin-left:0px;}#icfm{text-align:center;padding-top:30px;padding-right:30px;padding-bottom:30px;padding-left:30px;}#izu5{padding-top:10px;padding-right:10px;padding-bottom:10px;padding-left:10px;}#ibgj{color:black;}#izzl{float:none;display:flex;}.aa{float:right;}"
      },
      {
        "type": "js",
        "value": ""
      }
    ],
    "content_path": "https://hdn-1.fynd.com/company/1526/applications/61012f6a9250ccd1b9ef8a1d/pages/content/page_slug.html",
    "platform": "web",
    "description": "hey this is my first page",
    "visibility": {
      "test": true
    },
    "_schedule": {
      "start": "2021-04-23T23:50:00.000Z",
      "next_schedule": [
        {}
      ]
    },
    "seo": {
      "title": "my first page",
      "description": "hey this is my first page",
      "image": {
        "url": ""
      }
    },
    "type": "rawhtml",
    "application": "000000000000000000000001",
    "orientation": "portrait",
    "page_meta": []
  }
}
```
</details>

</details>









---


### updatePagePreview
Change the publish status of a page



```javascript
// Promise
const promise = client.application("<APPLICATION_ID>").content.updatePagePreview({  slug : value,
 body : value });

// Async/Await
const data = await client.application("<APPLICATION_ID>").content.updatePagePreview({  slug : value,
 body : value });
```





| Argument  |  Type  | Required | Description |
| --------- | -----  | -------- | ----------- | 
| slug | string | yes | A short, human-readable, URL-friendly identifier of a page. You can get slug value of a page from `getPages` API. |  
| body | [PagePublishRequest](#PagePublishRequest) | yes | Request body |


Use this API to change the publish status of an existing page. Allows you to publish and unpublish the page.

*Returned Response:*




[PageSchema](#PageSchema)

Success.




<details>
<summary><i>&nbsp; Examples:</i></summary>


<details>
<summary><i>&nbsp; default</i></summary>

```json
{
  "value": {
    "date_meta": {
      "created_on": "2021-03-16T08:24:19.197Z",
      "modified_on": "2021-03-16T08:24:19.197Z"
    },
    "tags": [
      "my first page"
    ],
    "published": true,
    "component_ids": [],
    "archived": false,
    "_id": "60506dcad18cb33946026862",
    "title": "my first page",
    "slug": "1st_page",
    "feature_image": {
      "secure_url": "https://google.com/some-image"
    },
    "content": [
      {
        "type": "html",
        "value": "<div id=\"icfm\">Emtpy Page. Create Page here.</div><div id=\"izu5\" class=\"aa\">hello there!<div id=\"izzl\">how are you doing</div><div><br/></div></div><img id=\"ibgj\" src=\"https://hdn-1.addsale.com/x0/company/52/applications/614957b7e7a0ccc371e96094/pages/pictures/free-content/original/-zLi_CuyM-apple.jpeg\"/>"
      },
      {
        "type": "css",
        "value": "* { box-sizing: border-box; } body {margin: 0;}*{box-sizing:border-box;}body{margin-top:0px;margin-right:0px;margin-bottom:0px;margin-left:0px;}*{box-sizing:border-box;}body{margin-top:0px;margin-right:0px;margin-bottom:0px;margin-left:0px;}#icfm{text-align:center;padding-top:30px;padding-right:30px;padding-bottom:30px;padding-left:30px;}#izu5{padding-top:10px;padding-right:10px;padding-bottom:10px;padding-left:10px;}#ibgj{color:black;}#izzl{float:none;display:flex;}.aa{float:right;}"
      },
      {
        "type": "js",
        "value": ""
      }
    ],
    "content_path": "https://hdn-1.fynd.com/company/1526/applications/61012f6a9250ccd1b9ef8a1d/pages/content/page_slug.html",
    "platform": "web",
    "description": "hey this is my first page",
    "visibility": {
      "test": true
    },
    "_schedule": {
      "start": "2021-04-23T23:50:00.000Z",
      "next_schedule": [
        {}
      ]
    },
    "seo": {
      "title": "my first page",
      "description": "hey this is my first page",
      "image": {
        "url": ""
      }
    },
    "type": "rawhtml",
    "application": "000000000000000000000001",
    "orientation": "portrait",
    "page_meta": []
  }
}
```
</details>

</details>









---


### deletePage
Delete a page
=======
>>>>>>> c37f88f0



```javascript
// Promise
const promise = client.application("<APPLICATION_ID>").content.deletePage({  id : value });

// Async/Await
const data = await client.application("<APPLICATION_ID>").content.deletePage({  id : value });
```





| Argument  |  Type  | Required | Description |
| --------- | -----  | -------- | ----------- | 
| id | string | yes | ID allotted to the page. |  



Use this API to delete an existing page.

*Returned Response:*




[PageSchema](#PageSchema)

Success.




<details>
<summary><i>&nbsp; Examples:</i></summary>


<details>
<summary><i>&nbsp; default</i></summary>

```json
{
  "value": {
    "date_meta": {
      "created_on": "2021-03-16T08:24:19.197Z",
      "modified_on": "2021-03-16T08:24:19.197Z"
    },
    "tags": [
      "my first page"
    ],
    "published": true,
    "component_ids": [],
    "archived": false,
    "_id": "60506dcad18cb33946026862",
    "title": "my first page",
    "slug": "1st_page",
    "feature_image": {
      "secure_url": "https://google.com/some-image"
    },
    "content": [
      {
        "type": "html",
        "value": "<div id=\"icfm\">Emtpy Page. Create Page here.</div><div id=\"izu5\" class=\"aa\">hello there!<div id=\"izzl\">how are you doing</div><div><br/></div></div><img id=\"ibgj\" src=\"https://hdn-1.addsale.com/x0/company/52/applications/614957b7e7a0ccc371e96094/pages/pictures/free-content/original/-zLi_CuyM-apple.jpeg\"/>"
      },
      {
        "type": "css",
        "value": "* { box-sizing: border-box; } body {margin: 0;}*{box-sizing:border-box;}body{margin-top:0px;margin-right:0px;margin-bottom:0px;margin-left:0px;}*{box-sizing:border-box;}body{margin-top:0px;margin-right:0px;margin-bottom:0px;margin-left:0px;}#icfm{text-align:center;padding-top:30px;padding-right:30px;padding-bottom:30px;padding-left:30px;}#izu5{padding-top:10px;padding-right:10px;padding-bottom:10px;padding-left:10px;}#ibgj{color:black;}#izzl{float:none;display:flex;}.aa{float:right;}"
      },
      {
        "type": "js",
        "value": ""
      }
    ],
    "content_path": "https://hdn-1.fynd.com/company/1526/applications/61012f6a9250ccd1b9ef8a1d/pages/content/page_slug.html",
    "platform": "web",
    "description": "hey this is my first page",
    "visibility": {
      "test": true
    },
    "_schedule": {
      "start": "2021-04-23T23:50:00.000Z",
      "next_schedule": [
        {}
      ]
    },
    "seo": {
      "title": "my first page",
      "description": "hey this is my first page",
      "image": {
        "url": ""
      }
    },
    "type": "rawhtml",
    "application": "000000000000000000000001",
    "orientation": "portrait",
    "page_meta": []
  }
}
```
</details>

</details>









---


### updatePathRedirectionRules
Save path based redirection rules



```javascript
// Promise
const promise = client.application("<APPLICATION_ID>").content.updatePathRedirectionRules({  body : value });

// Async/Await
const data = await client.application("<APPLICATION_ID>").content.updatePathRedirectionRules({  body : value });
```





| Argument  |  Type  | Required | Description |
| --------- | -----  | -------- | ----------- |
| body | [PathMappingSchema](#PathMappingSchema) | yes | Request body |


Use this API to add, update or delete path-based redirection rules

*Returned Response:*




[PathMappingSchema](#PathMappingSchema)

Success. Refer `PathMappingSchema` for more details.




<details>
<summary><i>&nbsp; Example:</i></summary>

```json
{
  "redirections": [
    {
      "redirect_from": "test.hostfynd.dev/redirect_from",
      "redirect_to": "/redirect_to"
    }
  ]
}
```
</details>









---


### getPathRedirectionRules
Get path based redirection rules



```javascript
// Promise
const promise = client.application("<APPLICATION_ID>").content.getPathRedirectionRules();

// Async/Await
const data = await client.application("<APPLICATION_ID>").content.getPathRedirectionRules();
```






Use this API to get path based redirection rules.

*Returned Response:*




[PathMappingSchema](#PathMappingSchema)

Success. Refer `PathMappingSchema` for more details.




<details>
<summary><i>&nbsp; Examples:</i></summary>


<details>
<summary><i>&nbsp; Success</i></summary>

```json
{
  "value": {
    "_id": "615188e9db1e444cb0f40837",
    "application": "000000000000000000000002",
    "redirections": [
      {
        "redirect_from": "/from",
        "redirect_to": "/to"
      }
    ],
    "createdAt": "2021-09-27T09:03:37.053Z",
    "updatedAt": "2021-09-27T09:09:25.587Z"
  }
}
```
</details>

</details>









---


### getSEOConfiguration
Get SEO configuration of an application



```javascript
// Promise
const promise = client.application("<APPLICATION_ID>").content.getSEOConfiguration();

// Async/Await
const data = await client.application("<APPLICATION_ID>").content.getSEOConfiguration();
```






Use this API to know how the SEO is configured in the application. This includes the sitemap, robot.txt, custom meta tags, etc.

*Returned Response:*




[SeoComponent](#SeoComponent)

Success. Refer `SeoComponent` for more details.




<details>
<summary><i>&nbsp; Examples:</i></summary>


<details>
<summary><i>&nbsp; default</i></summary>

```json
{
  "value": {
    "seo": {
      "details": {
        "title": "Zyosa Zyosa"
      },
      "robots_txt": "User-agent: * \nAllow: / \nsancisciasn xwsaixjowqnxwsiwjs",
      "sitemap_enabled": false,
      "_id": "6009819ee463ad40de397eb2",
      "app": "000000000000000000000001",
      "created_at": "2021-01-21T13:29:02.543Z",
      "updated_at": "2021-02-05T06:36:16.048Z",
      "__v": 11,
      "custom_meta_tags": [
        {
          "name": "test 0000",
          "content": "<meta name=\"test\" content=\"0000 cn dcje dcj rejre cjrenurenc \">",
          "_id": "6017c301bde3c21dbb13b284"
        },
        {
          "name": "cwdcdc",
          "content": "<meta content=\"wdcewdewc\">",
          "_id": "6017c675bde3c22cfb13b290"
        }
      ]
    }
  }
}
```
</details>

</details>









---


<<<<<<< HEAD
### updateSEOConfiguration
Update SEO of application
=======
### deletePage
Delete a page
>>>>>>> c37f88f0



```javascript
// Promise
<<<<<<< HEAD
const promise = client.application("<APPLICATION_ID>").content.updateSEOConfiguration({  body : value });

// Async/Await
const data = await client.application("<APPLICATION_ID>").content.updateSEOConfiguration({  body : value });
=======
const promise = client.application("<APPLICATION_ID>").content.deletePage({  id : value });

// Async/Await
const data = await client.application("<APPLICATION_ID>").content.deletePage({  id : value });
>>>>>>> c37f88f0
```





| Argument  |  Type  | Required | Description |
<<<<<<< HEAD
| --------- | -----  | -------- | ----------- |
| body | [SeoComponent](#SeoComponent) | yes | Request body |


Use this API to edit the SEO details of an application. This includes the sitemap, robot.txt, custom meta tags, etc.
=======
| --------- | -----  | -------- | ----------- | 
| id | string | yes | ID allotted to the page. |  



Use this API to delete an existing page.
>>>>>>> c37f88f0

*Returned Response:*




[SeoSchema](#SeoSchema)

<<<<<<< HEAD
Success. Refer `SeoSchema` for more details.
=======
Success.
>>>>>>> c37f88f0




<details>
<summary><i>&nbsp; Examples:</i></summary>


<details>
<summary><i>&nbsp; default</i></summary>

```json
{
  "value": {
    "details": {
      "title": "Zyosa Zyosa"
    },
    "robots_txt": "User-agent: * \nAllow: / \nsancisciasn xwsaixjowqnxwsiwjs",
    "sitemap_enabled": false,
    "_id": "6009819ee463ad40de397eb2",
    "app": "000000000000000000000001",
    "created_at": "2021-01-21T13:29:02.543Z",
    "updated_at": "2021-02-05T06:36:16.048Z",
    "__v": 11,
    "custom_meta_tags": [
      {
        "name": "test 0000",
        "content": "<meta name=\"test\" content=\"0000 cn dcje dcj rejre cjrenurenc \">",
        "_id": "6017c301bde3c21dbb13b284"
      },
      {
        "name": "cwdcdc",
        "content": "<meta content=\"wdcewdewc\">",
        "_id": "6017c675bde3c22cfb13b290"
      }
    ]
  }
}
```
</details>

</details>









---


<<<<<<< HEAD
### getSlideshows
Get slideshows
=======
### updatePathRedirectionRules
Save path based redirection rules
>>>>>>> c37f88f0



```javascript
// Promise
<<<<<<< HEAD
const promise = client.application("<APPLICATION_ID>").content.getSlideshows({  devicePlatform : value,
 pageNo : value,
 pageSize : value });

// Async/Await
const data = await client.application("<APPLICATION_ID>").content.getSlideshows({  devicePlatform : value,
 pageNo : value,
 pageSize : value });
=======
const promise = client.application("<APPLICATION_ID>").content.updatePathRedirectionRules({  body : value });

// Async/Await
const data = await client.application("<APPLICATION_ID>").content.updatePathRedirectionRules({  body : value });
>>>>>>> c37f88f0
```





| Argument  |  Type  | Required | Description |
<<<<<<< HEAD
| --------- | -----  | -------- | ----------- | 
| devicePlatform | string | yes | Filter slideshows by platform. Acceptable values are: web, android, ios and all |    
| pageNo | number | no | The page number to navigate through the given set of results. Default value is 1. |    
| pageSize | number | no | The number of items to retrieve in each page. Default value is 10. |  



A slideshow is a group of images, videos or a combination of both that are shown on the website in the form of slides. Use this API to fetch a list of slideshows.
=======
| --------- | -----  | -------- | ----------- |
| body | [PathMappingSchema](#PathMappingSchema) | yes | Request body |


Use this API to add, update or delete path-based redirection rules
>>>>>>> c37f88f0

*Returned Response:*




<<<<<<< HEAD
[SlideshowGetResponse](#SlideshowGetResponse)

Success. Refer `SlideshowGetResponse` for more details.
=======
[PathMappingSchema](#PathMappingSchema)

Success. Refer `PathMappingSchema` for more details.
>>>>>>> c37f88f0




<details>
<summary><i>&nbsp; Example:</i></summary>

```json
{
<<<<<<< HEAD
  "value": {
    "items": [
      {
        "date_meta": {
          "created_on": "2021-03-14T05:27:12.319Z",
          "modified_on": "2021-03-14T05:27:12.319Z"
        },
        "archived": false,
        "_id": "604d9eb975e9d136bb1b8b83",
        "configuration": {
          "start_on_launch": false,
          "duration": 50,
          "sleep_time": 100,
          "slide_direction": "horizontal"
        },
        "slug": "ss-sfsd-updated",
        "platform": "ios",
        "media": [
          {
            "auto_decide_duration": false,
            "type": "image",
            "url": "https://res.cloudinary.com/dwzm9bysq/image/upload/v1567148153/production/system/icons/brands-tab_sfinpk.png",
            "bg_color": "#ffffff",
            "duration": 10,
            "action": {
              "type": ""
            }
          },
          {
            "auto_decide_duration": true,
            "type": "youtube",
            "url": "https://www.youtube.com/embed/9vJRopau0g0",
            "bg_color": "#ffffff",
            "duration": 909,
            "action": {
              "type": ""
            }
          }
        ],
        "application": "5cd3db5e9d692cfe5302a7bb",
        "active": true,
        "__v": 0
      }
    ],
    "page": {
      "type": "number",
      "current": 1,
      "size": 1,
      "item_total": 2,
      "has_next": true
    }
  }
=======
  "redirections": [
    {
      "redirect_from": "test.hostfynd.dev/redirect_from",
      "redirect_to": "/redirect_to"
    }
  ]
>>>>>>> c37f88f0
}
```
</details>









---


<<<<<<< HEAD
### createSlideshow
Create a slideshow
=======
### getPathRedirectionRules
Get path based redirection rules
>>>>>>> c37f88f0



```javascript
// Promise
<<<<<<< HEAD
const promise = client.application("<APPLICATION_ID>").content.createSlideshow({  body : value });

// Async/Await
const data = await client.application("<APPLICATION_ID>").content.createSlideshow({  body : value });
```





| Argument  |  Type  | Required | Description |
| --------- | -----  | -------- | ----------- |
| body | [SlideshowRequest](#SlideshowRequest) | yes | Request body |


A slideshow is a group of images, videos or a combination of both that are shown on the website in the form of slides. Use this API to create a slideshow.
=======
const promise = client.application("<APPLICATION_ID>").content.getPathRedirectionRules();

// Async/Await
const data = await client.application("<APPLICATION_ID>").content.getPathRedirectionRules();
```






Use this API to get path based redirection rules.
>>>>>>> c37f88f0

*Returned Response:*




<<<<<<< HEAD
[SlideshowSchema](#SlideshowSchema)

Success. Refer `SlideshowSchema` for more details.
=======
[PathMappingSchema](#PathMappingSchema)

Success. Refer `PathMappingSchema` for more details.
>>>>>>> c37f88f0




<details>
<summary><i>&nbsp; Examples:</i></summary>


<details>
<summary><i>&nbsp; Success</i></summary>

```json
{
<<<<<<< HEAD
  "value": {
    "date_meta": {
      "created_on": "2021-03-14T05:27:12.319Z",
      "modified_on": "2021-03-14T05:27:12.319Z"
    },
    "archived": false,
    "_id": "604d9eb975e9d136bb1b8b83",
    "configuration": {
      "start_on_launch": false,
      "duration": 50,
      "sleep_time": 100,
      "slide_direction": "horizontal"
    },
    "slug": "ss-sfsd-updated",
    "platform": "ios",
    "media": [
      {
        "auto_decide_duration": false,
        "type": "image",
        "url": "https://res.cloudinary.com/dwzm9bysq/image/upload/v1567148153/production/system/icons/brands-tab_sfinpk.png",
        "bg_color": "#ffffff",
        "duration": 10,
        "action": {
          "type": ""
        }
      },
      {
        "auto_decide_duration": true,
        "type": "youtube",
        "url": "https://www.youtube.com/embed/9vJRopau0g0",
        "bg_color": "#ffffff",
        "duration": 909,
        "action": {
          "type": ""
        }
      }
    ],
    "application": "5cd3db5e9d692cfe5302a7bb",
    "active": true
  }
=======
  "$ref": "#/components/examples/PathMapping"
>>>>>>> c37f88f0
}
```
</details>

</details>









---


### getSlideshowBySlug
Get slideshow by slug



```javascript
// Promise
const promise = client.application("<APPLICATION_ID>").content.getSlideshowBySlug({  slug : value,
 devicePlatform : value });

// Async/Await
const data = await client.application("<APPLICATION_ID>").content.getSlideshowBySlug({  slug : value,
 devicePlatform : value });
```





| Argument  |  Type  | Required | Description |
| --------- | -----  | -------- | ----------- | 
| slug | string | yes | A short, human-readable, URL-friendly identifier of a slideshow. You can get slug value of a page from `getSlideshows` API. |   
| devicePlatform | string | yes | Filter slideshows by platform. Acceptable values are: web, android, ios and all |  



Use this API to retrieve the details of a slideshow by its slug.

*Returned Response:*




[SlideshowSchema](#SlideshowSchema)

Success. Refer `SlideshowSchema` for more details.




<details>
<summary><i>&nbsp; Examples:</i></summary>


<details>
<summary><i>&nbsp; default</i></summary>

```json
{
  "value": {
    "date_meta": {
      "created_on": "2021-03-14T05:27:12.319Z",
      "modified_on": "2021-03-14T05:27:12.319Z"
    },
    "archived": false,
    "_id": "604d9eb975e9d136bb1b8b83",
    "configuration": {
      "start_on_launch": false,
      "duration": 50,
      "sleep_time": 100,
      "slide_direction": "horizontal"
    },
    "slug": "ss-sfsd-updated",
    "platform": "ios",
    "media": [
      {
        "auto_decide_duration": false,
        "type": "image",
        "url": "https://res.cloudinary.com/dwzm9bysq/image/upload/v1567148153/production/system/icons/brands-tab_sfinpk.png",
        "bg_color": "#ffffff",
        "duration": 10,
        "action": {
          "type": ""
        }
      },
      {
        "auto_decide_duration": true,
        "type": "youtube",
        "url": "https://www.youtube.com/embed/9vJRopau0g0",
        "bg_color": "#ffffff",
        "duration": 909,
        "action": {
          "type": ""
        }
      }
    ],
    "application": "5cd3db5e9d692cfe5302a7bb",
    "active": true
  }
}
```
</details>

</details>









---


### updateSlideshow
Update a slideshow



```javascript
// Promise
const promise = client.application("<APPLICATION_ID>").content.updateSlideshow({  id : value,
 body : value });

// Async/Await
const data = await client.application("<APPLICATION_ID>").content.updateSlideshow({  id : value,
 body : value });
```





| Argument  |  Type  | Required | Description |
| --------- | -----  | -------- | ----------- | 
| id | string | yes | ID allotted to the slideshow. |  
| body | [SlideshowRequest](#SlideshowRequest) | yes | Request body |


Use this API to edit the details of an existing slideshow.

*Returned Response:*




[SlideshowSchema](#SlideshowSchema)

Success. Refer `SlideshowSchema` for more details.




<details>
<summary><i>&nbsp; Examples:</i></summary>


<details>
<summary><i>&nbsp; default</i></summary>

```json
{
  "value": {
    "date_meta": {
      "created_on": "2021-03-14T05:27:12.319Z",
      "modified_on": "2021-03-14T05:27:12.319Z"
    },
    "archived": false,
    "_id": "604d9eb975e9d136bb1b8b83",
    "configuration": {
      "start_on_launch": false,
      "duration": 50,
      "sleep_time": 100,
      "slide_direction": "horizontal"
    },
    "slug": "ss-sfsd-updated",
    "platform": "ios",
    "media": [
      {
        "auto_decide_duration": false,
        "type": "image",
        "url": "https://res.cloudinary.com/dwzm9bysq/image/upload/v1567148153/production/system/icons/brands-tab_sfinpk.png",
        "bg_color": "#ffffff",
        "duration": 10,
        "action": {
          "type": ""
        }
      },
      {
        "auto_decide_duration": true,
        "type": "youtube",
        "url": "https://www.youtube.com/embed/9vJRopau0g0",
        "bg_color": "#ffffff",
        "duration": 909,
        "action": {
          "type": ""
        }
      }
    ],
    "application": "5cd3db5e9d692cfe5302a7bb",
    "active": true
  }
}
```
</details>

</details>









---


### deleteSlideshow
Delete a slideshow



```javascript
// Promise
const promise = client.application("<APPLICATION_ID>").content.deleteSlideshow({  id : value });

// Async/Await
const data = await client.application("<APPLICATION_ID>").content.deleteSlideshow({  id : value });
```





| Argument  |  Type  | Required | Description |
| --------- | -----  | -------- | ----------- | 
| id | string | yes | ID allotted to the slideshow. |  



Use this API to delete an existing slideshow.

*Returned Response:*




[SlideshowSchema](#SlideshowSchema)

Success.




<details>
<summary><i>&nbsp; Examples:</i></summary>


<details>
<summary><i>&nbsp; default</i></summary>

```json
{
  "value": {
    "date_meta": {
      "created_on": "2021-03-14T05:27:12.319Z",
      "modified_on": "2021-03-14T05:27:12.319Z"
    },
    "archived": true,
    "_id": "604d9eb975e9d136bb1b8b83",
    "configuration": {
      "start_on_launch": false,
      "duration": 50,
      "sleep_time": 100,
      "slide_direction": "horizontal"
    },
    "slug": "ss-sfsd-updated",
    "platform": "ios",
    "media": [
      {
        "auto_decide_duration": false,
        "type": "image",
        "url": "https://res.cloudinary.com/dwzm9bysq/image/upload/v1567148153/production/system/icons/brands-tab_sfinpk.png",
        "bg_color": "#ffffff",
        "duration": 10,
        "action": {
          "type": ""
        }
      },
      {
        "auto_decide_duration": true,
        "type": "youtube",
        "url": "https://www.youtube.com/embed/9vJRopau0g0",
        "bg_color": "#ffffff",
        "duration": 909,
        "action": {
          "type": ""
        }
      }
    ],
    "application": "5cd3db5e9d692cfe5302a7bb",
    "active": true
  }
}
```
</details>

</details>









---


### getSupportInformation
Get support information



```javascript
// Promise
const promise = client.application("<APPLICATION_ID>").content.getSupportInformation();

// Async/Await
const data = await client.application("<APPLICATION_ID>").content.getSupportInformation();
```






Use this API to get the contact details for customer support, including emails and phone numbers.

*Returned Response:*




[Support](#Support)

Success. Refer `Support` for more details.




<details>
<summary><i>&nbsp; Examples:</i></summary>


<details>
<summary><i>&nbsp; default</i></summary>

```json
{
  "value": {
    "_id": "5ea4980b87a7944094216193",
    "config_type": "app",
    "application": "000000000000000000000001",
    "created_at": "2020-04-25T20:05:31.300Z",
    "updated_at": "2020-12-04T10:48:12.194Z",
    "contact": {
      "phone": {
        "active": true,
        "phone": [
          {
            "key": "Jane Doe",
            "code": "91",
            "number": "9988776655"
          }
        ]
      },
      "email": {
        "active": false,
        "email": []
      }
    },
    "created": true
  }
}
```
</details>

</details>









---


### updateSupportInformation
Update the support data of an application



```javascript
// Promise
const promise = client.application("<APPLICATION_ID>").content.updateSupportInformation({  body : value });

// Async/Await
const data = await client.application("<APPLICATION_ID>").content.updateSupportInformation({  body : value });
```





| Argument  |  Type  | Required | Description |
| --------- | -----  | -------- | ----------- |
| body | [Support](#Support) | yes | Request body |


Use this API to edit the existing contact details for customer support, including emails and phone numbers.

*Returned Response:*




[Support](#Support)

Success. Refer `Support` for more details.




<details>
<summary><i>&nbsp; Examples:</i></summary>


<details>
<summary><i>&nbsp; default</i></summary>

```json
{
  "value": {
    "_id": "5ea4980b87a7944094216193",
    "config_type": "app",
    "application": "000000000000000000000001",
    "created_at": "2020-04-25T20:05:31.300Z",
    "updated_at": "2020-12-04T10:48:12.194Z",
    "contact": {
      "phone": {
        "active": true,
        "phone": [
          {
            "key": "Jane Doe",
            "code": "91",
            "number": "9988776655"
          }
        ]
      },
      "email": {
        "active": false,
        "email": []
      }
    },
    "created": true
  }
}
```
</details>

</details>









---


### updateInjectableTag
Update a tag



```javascript
// Promise
const promise = client.application("<APPLICATION_ID>").content.updateInjectableTag({  body : value });

// Async/Await
const data = await client.application("<APPLICATION_ID>").content.updateInjectableTag({  body : value });
```





| Argument  |  Type  | Required | Description |
| --------- | -----  | -------- | ----------- |
| body | [CreateTagRequestSchema](#CreateTagRequestSchema) | yes | Request body |


Use this API to edit the details of an existing tag. This includes the tag name, tag type (css/js), url and position of the tag.

*Returned Response:*




[TagsSchema](#TagsSchema)

Success.




<details>
<summary><i>&nbsp; Example:</i></summary>

```json
{
  "_id": "601f77e7aa61066feda44487",
  "tags": [
    {
      "name": "Test",
      "sub_type": "external",
      "_id": "601f77e7aa61066feda44488",
      "type": "js",
      "url": "youtube.com/watch?v=AaxFIY-cWH0&list=PL3O3jhFJEElBHFbs6XsOqZAWZLtlEkZTw&index=31",
      "position": "head"
    },
    {
      "name": "Test 2",
      "sub_type": "external",
      "_id": "601f77e7aa61066feda44489",
      "type": "js",
      "url": "youtube.com/watch?v=AaxFIY-cWH0&list=PL3O3jhFJEElBHFbs6XsOqZAWZLtlEkZTw&index=31",
      "position": "head"
    }
  ],
  "application": "000000000000000000000001",
  "__v": 0
}
```
</details>









---


### deleteAllInjectableTags
Delete tags in application



```javascript
// Promise
const promise = client.application("<APPLICATION_ID>").content.deleteAllInjectableTags();

// Async/Await
const data = await client.application("<APPLICATION_ID>").content.deleteAllInjectableTags();
```






Use this API to delete all the existing tags at once.

*Returned Response:*




[TagsSchema](#TagsSchema)

Success.




<details>
<summary><i>&nbsp; Example:</i></summary>

```json
{
  "_id": "601f77e7aa61066feda44487",
  "tags": [
    {
      "name": "Test",
      "sub_type": "external",
      "_id": "601f77e7aa61066feda44488",
      "type": "js",
      "url": "youtube.com/watch?v=AaxFIY-cWH0&list=PL3O3jhFJEElBHFbs6XsOqZAWZLtlEkZTw&index=31",
      "position": "head"
    },
    {
      "name": "Test 2",
      "sub_type": "external",
      "_id": "601f77e7aa61066feda44489",
      "type": "js",
      "url": "youtube.com/watch?v=AaxFIY-cWH0&list=PL3O3jhFJEElBHFbs6XsOqZAWZLtlEkZTw&index=31",
      "position": "head"
    }
  ],
  "application": "000000000000000000000001",
  "__v": 0
}
```
</details>









---


### getInjectableTags
Get all the tags in an application



```javascript
// Promise
const promise = client.application("<APPLICATION_ID>").content.getInjectableTags();

// Async/Await
const data = await client.application("<APPLICATION_ID>").content.getInjectableTags();
```






Use this API to get all the CSS and JS injected in the application in the form of tags.

*Returned Response:*




[TagsSchema](#TagsSchema)

Success. Refer `TagsSchema` for more details.




<details>
<summary><i>&nbsp; Example:</i></summary>

```json
{
  "_id": "601f77e7aa61066feda44487",
  "tags": [
    {
      "name": "Test",
      "sub_type": "external",
      "_id": "601f77e7aa61066feda44488",
      "type": "js",
      "url": "youtube.com/watch?v=AaxFIY-cWH0&list=PL3O3jhFJEElBHFbs6XsOqZAWZLtlEkZTw&index=31",
      "position": "head"
    },
    {
      "name": "Test 2",
      "sub_type": "external",
      "_id": "601f77e7aa61066feda44489",
      "type": "js",
      "url": "youtube.com/watch?v=AaxFIY-cWH0&list=PL3O3jhFJEElBHFbs6XsOqZAWZLtlEkZTw&index=31",
      "position": "head"
    }
  ],
  "application": "000000000000000000000001",
  "__v": 0
}
```
</details>









---


### addInjectableTag
Add a tag



```javascript
// Promise
const promise = client.application("<APPLICATION_ID>").content.addInjectableTag({  body : value });

// Async/Await
const data = await client.application("<APPLICATION_ID>").content.addInjectableTag({  body : value });
```





| Argument  |  Type  | Required | Description |
| --------- | -----  | -------- | ----------- |
| body | [CreateTagRequestSchema](#CreateTagRequestSchema) | yes | Request body |


CSS and JS can be injected in the application (website) with the help of tags. Use this API to create such tags by entering the tag name, tag type (css/js), url and position of the tag.

*Returned Response:*




[TagsSchema](#TagsSchema)

Success.




<details>
<summary><i>&nbsp; Example:</i></summary>

```json
{
  "_id": "601f77e7aa61066feda44487",
  "tags": [
    {
      "name": "Test",
      "sub_type": "external",
      "_id": "601f77e7aa61066feda44488",
      "type": "js",
      "url": "youtube.com/watch?v=AaxFIY-cWH0&list=PL3O3jhFJEElBHFbs6XsOqZAWZLtlEkZTw&index=31",
      "position": "head"
    }
  ],
  "application": "000000000000000000000001",
  "__v": 0
}
```
</details>









---


### removeInjectableTag
Remove a tag



```javascript
// Promise
const promise = client.application("<APPLICATION_ID>").content.removeInjectableTag({  body : value });

// Async/Await
const data = await client.application("<APPLICATION_ID>").content.removeInjectableTag({  body : value });
```





| Argument  |  Type  | Required | Description |
| --------- | -----  | -------- | ----------- |
| body | [RemoveHandpickedSchema](#RemoveHandpickedSchema) | yes | Request body |


Use this API to delete an existing tag.

*Returned Response:*




[TagDeleteSuccessResponse](#TagDeleteSuccessResponse)

Success.




<details>
<summary><i>&nbsp; Example:</i></summary>

```json
{
  "success": "true"
}
```
</details>









---


### editInjectableTag
Edit a tag by id



```javascript
// Promise
const promise = client.application("<APPLICATION_ID>").content.editInjectableTag({  tagId : value,
 body : value });

// Async/Await
const data = await client.application("<APPLICATION_ID>").content.editInjectableTag({  tagId : value,
 body : value });
```





| Argument  |  Type  | Required | Description |
| --------- | -----  | -------- | ----------- | 
| tagId | string | yes | ID allotted to the tag. |  
| body | [UpdateHandpickedSchema](#UpdateHandpickedSchema) | yes | Request body |


Use this API to edit the details of an existing tag by its ID.

*Returned Response:*




[TagsSchema](#TagsSchema)

Success.




<details>
<summary><i>&nbsp; Example:</i></summary>

```json
{
  "_id": "602671b3c0bac99158b10874",
  "application": "000000000000000000000001",
  "tags": [
    {
      "_id": "601f77e7aa61066feda44488",
      "name": "floating whatsapp",
      "sub_type": "inline",
      "type": "css",
      "position": "head",
      "content": ".float{\n\tposition:fixed;\n\twidth:60px;\n\theight:60px;\n\tbottom:40px;\n\tright:40px;\n\tbackground-color:#25d366;\n\tcolor:#FFF;\n\tborder-radius:50px;\n\ttext-align:center;\n  font-size:30px;\n\tbox-shadow: 2px 2px 3px #999;\n  z-index:100;\n}\n\n.my-float{\n\tmargin-top:16px;\n}"
    }
  ],
  "__v": 1
}
```
</details>









---


### createPage
Create a page



```javascript
// Promise
const promise = client.application("<APPLICATION_ID>").content.createPage({  body : value });

// Async/Await
const data = await client.application("<APPLICATION_ID>").content.createPage({  body : value });
```





| Argument  |  Type  | Required | Description |
| --------- | -----  | -------- | ----------- |
| body | [PageRequest](#PageRequest) | yes | Request body |


Use this API to create a custom page using a title, seo, publish status, feature image, tags, meta, etc.

*Returned Response:*




[PageSchema](#PageSchema)

Success. Refer `PageSchema` for more details.




<details>
<summary><i>&nbsp; Examples:</i></summary>


<details>
<summary><i>&nbsp; default</i></summary>

```json
{
  "value": {
    "date_meta": {
      "created_on": "2021-03-16T08:24:19.197Z",
      "modified_on": "2021-03-16T08:24:19.197Z"
    },
    "tags": [
      "my first page"
    ],
    "published": true,
    "component_ids": [],
    "archived": false,
    "_id": "60506dcad18cb33946026862",
    "title": "my first page",
    "slug": "1st_page",
    "feature_image": {
      "secure_url": "https://google.com/some-image"
    },
    "content": [
      {
        "type": "html",
        "value": "<div id=\"icfm\">Emtpy Page. Create Page here.</div><div id=\"izu5\" class=\"aa\">hello there!<div id=\"izzl\">how are you doing</div><div><br/></div></div><img id=\"ibgj\" src=\"https://hdn-1.addsale.com/x0/company/52/applications/614957b7e7a0ccc371e96094/pages/pictures/free-content/original/-zLi_CuyM-apple.jpeg\"/>"
      },
      {
        "type": "css",
        "value": "* { box-sizing: border-box; } body {margin: 0;}*{box-sizing:border-box;}body{margin-top:0px;margin-right:0px;margin-bottom:0px;margin-left:0px;}*{box-sizing:border-box;}body{margin-top:0px;margin-right:0px;margin-bottom:0px;margin-left:0px;}#icfm{text-align:center;padding-top:30px;padding-right:30px;padding-bottom:30px;padding-left:30px;}#izu5{padding-top:10px;padding-right:10px;padding-bottom:10px;padding-left:10px;}#ibgj{color:black;}#izzl{float:none;display:flex;}.aa{float:right;}"
      },
      {
        "type": "js",
        "value": ""
      }
    ],
    "content_path": "https://hdn-1.fynd.com/company/1526/applications/61012f6a9250ccd1b9ef8a1d/pages/content/page_slug.html",
    "platform": "web",
    "description": "hey this is my first page",
    "visibility": {
      "test": true
    },
    "_schedule": {
      "start": "2021-04-23T23:50:00.000Z",
      "next_schedule": [
        {}
      ]
    },
    "seo": {
      "title": "my first page",
      "description": "hey this is my first page",
      "image": {
        "url": ""
      }
    },
    "type": "rawhtml",
    "application": "000000000000000000000001",
    "orientation": "portrait",
    "page_meta": []
  }
}
```
</details>

</details>









---


### getPages
Get a list of pages



```javascript
// Promise
const promise = client.application("<APPLICATION_ID>").content.getPages({  pageNo : value,
 pageSize : value });

// Async/Await
const data = await client.application("<APPLICATION_ID>").content.getPages({  pageNo : value,
 pageSize : value });
```





| Argument  |  Type  | Required | Description |
| --------- | -----  | -------- | ----------- |  
| pageNo | number | no | The page number to navigate through the given set of results. Default value is 1. |    
| pageSize | number | no | The number of items to retrieve in each page. Default value is 10. |  



Use this API to retrieve a list of pages.

*Returned Response:*




[PageGetResponse](#PageGetResponse)

Success. Refer `PageGetResponse` for more details.




<details>
<summary><i>&nbsp; Examples:</i></summary>


<details>
<summary><i>&nbsp; default</i></summary>

```json
{
  "value": {
    "items": [
      {
        "date_meta": {
          "created_on": "2021-03-14T06:49:03.945Z",
          "modified_on": "2021-03-14T06:49:03.945Z"
        },
        "tags": [
          "my first page"
        ],
        "_id": "604db275b3ae202873964d94",
        "content_path": "https://hdn-1.fynd.com/company/1526/applications/61012f6a9250ccd1b9ef8a1d/pages/content/page_slug.html",
        "title": "test-page",
        "slug": "test-page",
        "published": true,
        "_schedule": {
          "next_schedule": [
            {}
          ],
          "start": "2021-04-08T07:15:13.000Z",
          "end": "2021-04-10T02:00:00.000Z"
        },
        "feature_image": {
          "secure_url": "https://google.com/some-image"
        },
        "seo": {
          "title": "my first page",
          "description": "hey this is my first page",
          "image": {
            "url": ""
          }
        },
        "application": "000000000000000000000001",
        "author": {
          "name": "Abhinav Maurya"
        }
      }
    ],
    "page": {
      "type": "number",
      "current": 1,
      "size": 1,
      "item_total": 2,
      "has_next": true
    }
  }
}
```
</details>

</details>









---


### updatePage
Update a page



```javascript
// Promise
const promise = client.application("<APPLICATION_ID>").content.updatePage({  id : value,
 body : value });

// Async/Await
const data = await client.application("<APPLICATION_ID>").content.updatePage({  id : value,
 body : value });
```





| Argument  |  Type  | Required | Description |
| --------- | -----  | -------- | ----------- | 
| id | string | yes | ID allotted to the page. |  
| body | [PageSchema](#PageSchema) | yes | Request body |


Use this API to edit the details of an existing page, such as its title, seo, publish status, feature image, tags, schedule, etc.

*Returned Response:*




[PageSchema](#PageSchema)

Success. Refer `PageSchema` for more details.




<details>
<summary><i>&nbsp; Examples:</i></summary>


<details>
<summary><i>&nbsp; default</i></summary>

```json
{
  "value": {
    "date_meta": {
      "created_on": "2021-03-16T08:24:19.197Z",
      "modified_on": "2021-03-16T08:24:19.197Z"
    },
    "tags": [
      "my first page"
    ],
    "published": true,
    "component_ids": [],
    "archived": false,
    "_id": "60506dcad18cb33946026862",
    "title": "my first page",
    "slug": "1st_page",
    "feature_image": {
      "secure_url": "https://google.com/some-image"
    },
    "content": [
      {
        "type": "html",
        "value": "<div id=\"icfm\">Emtpy Page. Create Page here.</div><div id=\"izu5\" class=\"aa\">hello there!<div id=\"izzl\">how are you doing</div><div><br/></div></div><img id=\"ibgj\" src=\"https://hdn-1.addsale.com/x0/company/52/applications/614957b7e7a0ccc371e96094/pages/pictures/free-content/original/-zLi_CuyM-apple.jpeg\"/>"
      },
      {
        "type": "css",
        "value": "* { box-sizing: border-box; } body {margin: 0;}*{box-sizing:border-box;}body{margin-top:0px;margin-right:0px;margin-bottom:0px;margin-left:0px;}*{box-sizing:border-box;}body{margin-top:0px;margin-right:0px;margin-bottom:0px;margin-left:0px;}#icfm{text-align:center;padding-top:30px;padding-right:30px;padding-bottom:30px;padding-left:30px;}#izu5{padding-top:10px;padding-right:10px;padding-bottom:10px;padding-left:10px;}#ibgj{color:black;}#izzl{float:none;display:flex;}.aa{float:right;}"
      },
      {
        "type": "js",
        "value": ""
      }
    ],
    "content_path": "https://hdn-1.fynd.com/company/1526/applications/61012f6a9250ccd1b9ef8a1d/pages/content/page_slug.html",
    "platform": "web",
    "description": "hey this is my first page",
    "visibility": {
      "test": true
    },
    "_schedule": {
      "start": "2021-04-23T23:50:00.000Z",
      "next_schedule": [
        {}
      ]
    },
    "seo": {
      "title": "my first page",
      "description": "hey this is my first page",
      "image": {
        "url": ""
      }
    },
    "type": "rawhtml",
    "application": "000000000000000000000001",
    "orientation": "portrait",
    "page_meta": []
  }
}
```
</details>

</details>









---


### getPageBySlug
Get pages by component Id



```javascript
// Promise
const promise = client.application("<APPLICATION_ID>").content.getPageBySlug({  slug : value });

// Async/Await
const data = await client.application("<APPLICATION_ID>").content.getPageBySlug({  slug : value });
```





| Argument  |  Type  | Required | Description |
| --------- | -----  | -------- | ----------- | 
| slug | string | yes | A short, human-readable, URL-friendly identifier of a page. You can get slug value of a page from `getPages` API. |  



Use this API to retrieve the components of a page, such as its title, seo, publish status, feature image, tags, schedule, etc.

*Returned Response:*




[PageSchema](#PageSchema)

Success. Returns a JSON object of components. Refer `PageSchema` for more details.




<details>
<summary><i>&nbsp; Examples:</i></summary>


<details>
<summary><i>&nbsp; default</i></summary>

```json
{
  "value": {
    "date_meta": {
      "created_on": "2021-03-16T08:24:19.197Z",
      "modified_on": "2021-03-16T08:24:19.197Z"
    },
    "tags": [
      "my first page"
    ],
    "published": true,
    "component_ids": [],
    "archived": false,
    "_id": "60506dcad18cb33946026862",
    "title": "my first page",
    "slug": "1st_page",
    "feature_image": {
      "secure_url": "https://google.com/some-image"
    },
    "content": [
      {
        "type": "html",
        "value": "<div id=\"icfm\">Emtpy Page. Create Page here.</div><div id=\"izu5\" class=\"aa\">hello there!<div id=\"izzl\">how are you doing</div><div><br/></div></div><img id=\"ibgj\" src=\"https://hdn-1.addsale.com/x0/company/52/applications/614957b7e7a0ccc371e96094/pages/pictures/free-content/original/-zLi_CuyM-apple.jpeg\"/>"
      },
      {
        "type": "css",
        "value": "* { box-sizing: border-box; } body {margin: 0;}*{box-sizing:border-box;}body{margin-top:0px;margin-right:0px;margin-bottom:0px;margin-left:0px;}*{box-sizing:border-box;}body{margin-top:0px;margin-right:0px;margin-bottom:0px;margin-left:0px;}#icfm{text-align:center;padding-top:30px;padding-right:30px;padding-bottom:30px;padding-left:30px;}#izu5{padding-top:10px;padding-right:10px;padding-bottom:10px;padding-left:10px;}#ibgj{color:black;}#izzl{float:none;display:flex;}.aa{float:right;}"
      },
      {
        "type": "js",
        "value": ""
      }
    ],
    "content_path": "https://hdn-1.fynd.com/company/1526/applications/61012f6a9250ccd1b9ef8a1d/pages/content/page_slug.html",
    "platform": "web",
    "description": "hey this is my first page",
    "visibility": {
      "test": true
    },
    "_schedule": {
      "start": "2021-04-23T23:50:00.000Z",
      "next_schedule": [
        {}
      ]
    },
    "seo": {
      "title": "my first page",
      "description": "hey this is my first page",
      "image": {
        "url": ""
      }
    },
    "type": "rawhtml",
    "application": "000000000000000000000001",
    "orientation": "portrait",
    "page_meta": []
  }
}
```
</details>

</details>









---


### createPage
Create a page



```javascript
// Promise
const promise = client.application("<APPLICATION_ID>").content.createPage({  body : value });

// Async/Await
const data = await client.application("<APPLICATION_ID>").content.createPage({  body : value });
```





| Argument  |  Type  | Required | Description |
| --------- | -----  | -------- | ----------- |
| body | [PageRequest](#PageRequest) | yes | Request body |


Use this API to create a custom page using a title, seo, publish status, feature image, tags, meta, etc.

*Returned Response:*




[PageSchema](#PageSchema)

Success. Refer `PageSchema` for more details.




<details>
<summary><i>&nbsp; Examples:</i></summary>


<details>
<summary><i>&nbsp; default</i></summary>

```json
{
  "$ref": "#/components/examples/PageResponse"
}
```
</details>

</details>









---


### getPages
Get a list of pages



```javascript
// Promise
const promise = client.application("<APPLICATION_ID>").content.getPages({  pageNo : value,
 pageSize : value });

// Async/Await
const data = await client.application("<APPLICATION_ID>").content.getPages({  pageNo : value,
 pageSize : value });
```





| Argument  |  Type  | Required | Description |
| --------- | -----  | -------- | ----------- |  
| pageNo | number | no | The page number to navigate through the given set of results. Default value is 1. |    
| pageSize | number | no | The number of items to retrieve in each page. Default value is 10. |  



Use this API to retrieve a list of pages.

*Returned Response:*




[PageGetResponse](#PageGetResponse)

Success. Refer `PageGetResponse` for more details.




<details>
<summary><i>&nbsp; Examples:</i></summary>


<details>
<summary><i>&nbsp; default</i></summary>

```json
{
  "$ref": "#/components/examples/PageGetResponse"
}
```
</details>

</details>









---


### updatePage
Update a page



```javascript
// Promise
const promise = client.application("<APPLICATION_ID>").content.updatePage({  id : value,
 body : value });

// Async/Await
const data = await client.application("<APPLICATION_ID>").content.updatePage({  id : value,
 body : value });
```





| Argument  |  Type  | Required | Description |
| --------- | -----  | -------- | ----------- | 
| id | string | yes | ID allotted to the page. |  
| body | [PageSchema](#PageSchema) | yes | Request body |


Use this API to edit the details of an existing page, such as its title, seo, publish status, feature image, tags, schedule, etc.

*Returned Response:*




[PageSchema](#PageSchema)

Success. Refer `PageSchema` for more details.




<details>
<summary><i>&nbsp; Examples:</i></summary>


<details>
<summary><i>&nbsp; default</i></summary>

```json
{
  "$ref": "#/components/examples/PageResponse"
}
```
</details>

</details>









---


### getPageBySlug
Get pages by component Id



```javascript
// Promise
const promise = client.application("<APPLICATION_ID>").content.getPageBySlug({  slug : value });

// Async/Await
const data = await client.application("<APPLICATION_ID>").content.getPageBySlug({  slug : value });
```





| Argument  |  Type  | Required | Description |
| --------- | -----  | -------- | ----------- | 
| slug | string | yes | A short, human-readable, URL-friendly identifier of a page. You can get slug value of a page from `getPages` API. |  



Use this API to retrieve the components of a page, such as its title, seo, publish status, feature image, tags, schedule, etc.

*Returned Response:*




[PageSchema](#PageSchema)

Success. Returns a JSON object of components. Refer `PageSchema` for more details.




<details>
<summary><i>&nbsp; Examples:</i></summary>


<details>
<summary><i>&nbsp; default</i></summary>

```json
{
  "$ref": "#/components/examples/PageResponse"
}
```
</details>

</details>









---



### Schemas

 
 
 #### [ApplicationLegal](#ApplicationLegal)

 | Properties | Type | Nullable | Description |
 | ---------- | ---- | -------- | ----------- |
 | application | string |  no  |  |
 | tnc | string |  no  |  |
 | policy | string |  no  |  |
 | shipping | string |  no  |  |
 | faq | [[ApplicationLegalFAQ](#ApplicationLegalFAQ)] |  no  |  |
 | _id | string |  no  |  |
 | updated_at | string |  no  |  |
 | created_at | string |  no  |  |

---


 
 
 #### [ApplicationLegalFAQ](#ApplicationLegalFAQ)

 | Properties | Type | Nullable | Description |
 | ---------- | ---- | -------- | ----------- |
 | question | string |  no  |  |
 | answer | string |  no  |  |

---


 
 
 #### [PathMappingSchema](#PathMappingSchema)

 | Properties | Type | Nullable | Description |
 | ---------- | ---- | -------- | ----------- |
 | application | string |  no  |  |
 | redirections | [[RedirectionSchema](#RedirectionSchema)] |  no  |  |
 | _id | string |  no  |  |
 | updated_at | string |  no  |  |
 | created_at | string |  no  |  |

---


 
 
 #### [RedirectionSchema](#RedirectionSchema)

 | Properties | Type | Nullable | Description |
 | ---------- | ---- | -------- | ----------- |
 | redirect_from | string |  no  |  |
 | redirect_to | string |  no  |  |

---


 
 
 #### [SeoComponent](#SeoComponent)

 | Properties | Type | Nullable | Description |
 | ---------- | ---- | -------- | ----------- |
 | seo | [SeoSchema](#SeoSchema) |  no  |  |

---


 
 
 #### [SeoSchema](#SeoSchema)

 | Properties | Type | Nullable | Description |
 | ---------- | ---- | -------- | ----------- |
 | app | string |  no  |  |
 | _id | string |  no  |  |
 | robots_txt | string |  no  |  |
 | sitemap_enabled | boolean |  no  |  |
 | custom_meta_tags | [[CustomMetaTag](#CustomMetaTag)] |  no  |  |
 | details | [Detail](#Detail) |  no  |  |
 | created_at | string |  no  |  |
 | updated_at | string |  no  |  |

---


 
 
 #### [CustomMetaTag](#CustomMetaTag)

 | Properties | Type | Nullable | Description |
 | ---------- | ---- | -------- | ----------- |
 | name | string |  no  |  |
 | content | string |  no  |  |
 | _id | string |  no  |  |

---


 
 
 #### [Detail](#Detail)

 | Properties | Type | Nullable | Description |
 | ---------- | ---- | -------- | ----------- |
 | title | string |  no  |  |
 | description | string |  no  |  |

---


 
 
 #### [AnnouncementPageSchema](#AnnouncementPageSchema)

 | Properties | Type | Nullable | Description |
 | ---------- | ---- | -------- | ----------- |
 | page_slug | string |  no  |  |
 | type | string |  no  |  |

---


 
 
 #### [EditorMeta](#EditorMeta)

 | Properties | Type | Nullable | Description |
 | ---------- | ---- | -------- | ----------- |
 | foreground_color | string |  no  |  |
 | background_color | string |  no  |  |
 | content_type | string |  no  |  |
 | content | string |  no  |  |

---


 
 
 #### [AnnouncementAuthorSchema](#AnnouncementAuthorSchema)

 | Properties | Type | Nullable | Description |
 | ---------- | ---- | -------- | ----------- |
 | created_by | string |  no  |  |
 | modified_by | string |  no  |  |

---


 
 
 #### [AdminAnnouncementSchema](#AdminAnnouncementSchema)

 | Properties | Type | Nullable | Description |
 | ---------- | ---- | -------- | ----------- |
 | _id | string |  no  |  |
 | platforms | [string] |  no  |  |
 | title | string |  no  |  |
 | announcement | string |  no  |  |
 | pages | [[AnnouncementPageSchema](#AnnouncementPageSchema)] |  no  |  |
 | editor_meta | [EditorMeta](#EditorMeta) |  no  |  |
 | author | [AnnouncementAuthorSchema](#AnnouncementAuthorSchema) |  no  |  |
 | created_at | string |  no  |  |
 | app | string |  no  |  |
 | modified_at | string |  no  |  |
 | _schedule | [ScheduleSchema](#ScheduleSchema) |  no  |  |

---


 
 
 #### [ScheduleSchema](#ScheduleSchema)

 | Properties | Type | Nullable | Description |
 | ---------- | ---- | -------- | ----------- |
 | cron | string |  no  |  |
 | start | string |  no  |  |
 | end | string |  no  |  |
 | duration | number |  no  |  |
 | next_schedule | [[NextSchedule](#NextSchedule)] |  no  |  |

---


 
 
 #### [NextSchedule](#NextSchedule)

 | Properties | Type | Nullable | Description |
 | ---------- | ---- | -------- | ----------- |
 | start | string |  no  |  |
 | end | string |  no  |  |

---


 
 
 #### [AnnouncementSchema](#AnnouncementSchema)

 | Properties | Type | Nullable | Description |
 | ---------- | ---- | -------- | ----------- |
 | announcement | string |  no  |  |
 | schedule | [ScheduleStartSchema](#ScheduleStartSchema) |  no  |  |

---


 
 
 #### [ScheduleStartSchema](#ScheduleStartSchema)

 | Properties | Type | Nullable | Description |
 | ---------- | ---- | -------- | ----------- |
 | start | string |  no  |  |
 | end | string |  no  |  |

---


 
 
 #### [BlogGetResponse](#BlogGetResponse)

 | Properties | Type | Nullable | Description |
 | ---------- | ---- | -------- | ----------- |
 | items | [[BlogSchema](#BlogSchema)] |  no  |  |
 | page | [Page](#Page) |  no  |  |

---


 
 
 #### [ResourceContent](#ResourceContent)

 | Properties | Type | Nullable | Description |
 | ---------- | ---- | -------- | ----------- |
 | type | string |  no  |  |
 | value | string |  no  |  |

---


 
 
 #### [Asset](#Asset)

 | Properties | Type | Nullable | Description |
 | ---------- | ---- | -------- | ----------- |
 | aspect_ratio | string |  no  |  |
 | id | string |  no  |  |
 | secure_url | string |  no  |  |

---


 
 
 #### [Author](#Author)

 | Properties | Type | Nullable | Description |
 | ---------- | ---- | -------- | ----------- |
 | designation | string |  no  |  |
 | id | string |  no  |  |
 | name | string |  no  |  |

---


 
 
 #### [BlogSchema](#BlogSchema)

 | Properties | Type | Nullable | Description |
 | ---------- | ---- | -------- | ----------- |
 | _id | string |  no  |  |
 | _custom_json | string |  no  |  |
 | application | string |  no  |  |
 | archived | boolean |  no  |  |
 | author | [Author](#Author) |  no  |  |
 | content | [[ResourceContent](#ResourceContent)] |  no  |  |
 | feature_image | [Asset](#Asset) |  no  |  |
 | published | boolean |  no  |  |
 | reading_time | string |  no  |  |
 | slug | string |  no  |  |
 | tags | [string] |  no  |  |
 | seo | [SEO](#SEO) |  no  |  |
 | _schedule | [CronSchedule](#CronSchedule) |  no  |  |
 | title | string |  no  |  |
 | date_meta | [DateMeta](#DateMeta) |  no  |  |

---


 
 
 #### [SEO](#SEO)

 | Properties | Type | Nullable | Description |
 | ---------- | ---- | -------- | ----------- |
 | description | string |  no  |  |
 | image | [SEOImage](#SEOImage) |  no  |  |
 | title | string |  no  |  |

---


 
 
 #### [SEOImage](#SEOImage)

 | Properties | Type | Nullable | Description |
 | ---------- | ---- | -------- | ----------- |
 | url | string |  no  |  |

---


 
 
 #### [DateMeta](#DateMeta)

 | Properties | Type | Nullable | Description |
 | ---------- | ---- | -------- | ----------- |
 | created_on | string |  no  |  |
 | modified_on | string |  no  |  |

---


 
 
 #### [BlogRequest](#BlogRequest)

 | Properties | Type | Nullable | Description |
 | ---------- | ---- | -------- | ----------- |
 | application | string |  no  |  |
 | _custom_json | string |  no  |  |
 | author | [Author](#Author) |  no  |  |
 | content | [[ResourceContent](#ResourceContent)] |  no  |  |
 | feature_image | [Asset](#Asset) |  no  |  |
 | published | boolean |  no  |  |
 | reading_time | string |  no  |  |
 | slug | string |  no  |  |
 | tags | [string] |  no  |  |
 | title | string |  no  |  |
 | seo | [SEO](#SEO) |  no  |  |
 | _schedule | [CronSchedule](#CronSchedule) |  no  |  |

---


 
 
 #### [GetAnnouncementListSchema](#GetAnnouncementListSchema)

 | Properties | Type | Nullable | Description |
 | ---------- | ---- | -------- | ----------- |
 | items | [[AdminAnnouncementSchema](#AdminAnnouncementSchema)] |  no  |  |
 | page | [Page](#Page) |  no  |  |

---


 
 
 #### [CreateAnnouncementSchema](#CreateAnnouncementSchema)

 | Properties | Type | Nullable | Description |
 | ---------- | ---- | -------- | ----------- |
 | message | string |  no  |  |
 | data | [AdminAnnouncementSchema](#AdminAnnouncementSchema) |  no  |  |

---


 
 
 #### [DataLoaderResponseSchema](#DataLoaderResponseSchema)

 | Properties | Type | Nullable | Description |
 | ---------- | ---- | -------- | ----------- |
 | application | string |  no  |  |
 | company | string |  no  |  |
 | _id | string |  no  |  |
 | name | string |  no  |  |
 | service | string |  no  |  |
 | operation_id | string |  no  |  |
 | type | string |  no  |  |
 | url | string |  no  |  |
 | content | string |  no  |  |
 | __source | [DataLoaderSourceSchema](#DataLoaderSourceSchema) |  no  |  |

---


 
 
 #### [DataLoaderResetResponseSchema](#DataLoaderResetResponseSchema)

 | Properties | Type | Nullable | Description |
 | ---------- | ---- | -------- | ----------- |
 | reset | string |  no  |  |

---


 
 
 #### [Navigation](#Navigation)

 | Properties | Type | Nullable | Description |
 | ---------- | ---- | -------- | ----------- |
 | name | string |  no  |  |
 | slug | string |  no  |  |
 | orientation | string |  no  |  |
 | created_by | [CreatedBySchema](#CreatedBySchema) |  no  |  |
 | date_meta | [DateMeta](#DateMeta) |  no  |  |
 | _id | string |  no  |  |
 | position | string |  no  |  |
 | application | string |  no  |  |
 | platform | string |  no  |  |
 | navigation | [NavigationReference](#NavigationReference) |  no  |  |

---


 
 
 #### [LocaleLanguage](#LocaleLanguage)

 | Properties | Type | Nullable | Description |
 | ---------- | ---- | -------- | ----------- |
 | hi | [Language](#Language) |  no  |  |
 | ar | [Language](#Language) |  no  |  |
 | en_us | [Language](#Language) |  no  |  |

---


 
 
 #### [Language](#Language)

 | Properties | Type | Nullable | Description |
 | ---------- | ---- | -------- | ----------- |
 | display | string |  no  |  |

---


 
 
 #### [Action](#Action)

 | Properties | Type | Nullable | Description |
 | ---------- | ---- | -------- | ----------- |
 | page | [ActionPage](#ActionPage) |  no  |  |
 | popup | [ActionPage](#ActionPage) |  no  |  |
 | type | string |  no  |  |

---


 
 
 #### [ActionPage](#ActionPage)

 | Properties | Type | Nullable | Description |
 | ---------- | ---- | -------- | ----------- |
 | params | [String: [string]] |  no  |  |
 | query | [String: [string]] |  no  |  |
 | url | string |  no  |  |
 | type | string |  no  |  |

---


 
 
 #### [NavigationReference](#NavigationReference)

 | Properties | Type | Nullable | Description |
 | ---------- | ---- | -------- | ----------- |
 | acl | [string] |  no  |  |
 | tags | [string] |  no  |  |
 | _locale_language | [LocaleLanguage](#LocaleLanguage) |  no  |  |
 | image | string |  no  |  |
 | type | string |  no  |  |
 | action | [Action](#Action) |  no  |  |
 | active | boolean |  no  |  |
 | display | string |  no  |  |
 | sort_order | number |  no  |  |
 | sub_navigation | [[NavigationReference](#NavigationReference)] |  no  |  |

---


 
 
 #### [LandingPage](#LandingPage)

 | Properties | Type | Nullable | Description |
 | ---------- | ---- | -------- | ----------- |
 | data | [LandingPageSchema](#LandingPageSchema) |  no  |  |
 | success | boolean |  no  |  |

---


 
 
 #### [ConfigurationSchema](#ConfigurationSchema)

 | Properties | Type | Nullable | Description |
 | ---------- | ---- | -------- | ----------- |
 | sleep_time | number |  no  |  |
 | start_on_launch | boolean |  no  |  |
 | duration | number |  no  |  |
 | slide_direction | string |  no  |  |

---


 
 
 #### [SlideshowMedia](#SlideshowMedia)

 | Properties | Type | Nullable | Description |
 | ---------- | ---- | -------- | ----------- |
 | type | string |  no  |  |
 | url | string |  no  |  |
 | bg_color | string |  no  |  |
 | duration | number |  no  |  |
 | auto_decide_duration | boolean |  no  |  |
 | action | [Action](#Action) |  no  |  |

---


 
 
 #### [Slideshow](#Slideshow)

 | Properties | Type | Nullable | Description |
 | ---------- | ---- | -------- | ----------- |
 | data | [SlideshowSchema](#SlideshowSchema) |  no  |  |
 | success | boolean |  no  |  |

---


 
 
 #### [AnnouncementsResponseSchema](#AnnouncementsResponseSchema)

 | Properties | Type | Nullable | Description |
 | ---------- | ---- | -------- | ----------- |
 | announcements | [String: [[AnnouncementSchema](#AnnouncementSchema)]] |  no  |  |
 | refresh_rate | number |  no  | number of seconds after which api should hit again to fetch new announcements |
 | refresh_pages | [string] |  no  | list of page slugs on which announcement should be fetched as soon as they are loaded |

---


 
 
 #### [FaqResponseSchema](#FaqResponseSchema)

 | Properties | Type | Nullable | Description |
 | ---------- | ---- | -------- | ----------- |
 | faqs | [[FaqSchema](#FaqSchema)] |  no  |  |

---


 
 
 #### [UpdateHandpickedSchema](#UpdateHandpickedSchema)

 | Properties | Type | Nullable | Description |
 | ---------- | ---- | -------- | ----------- |
 | tag | [HandpickedTagSchema](#HandpickedTagSchema) |  no  |  |

---


 
 
 #### [HandpickedTagSchema](#HandpickedTagSchema)

 | Properties | Type | Nullable | Description |
 | ---------- | ---- | -------- | ----------- |
 | position | string |  no  |  |
 | attributes | string |  no  |  |
 | name | string |  no  |  |
 | url | string |  no  |  |
 | type | string |  no  |  |
 | sub_type | string |  no  |  |
 | content | string |  no  |  |

---


 
 
 #### [RemoveHandpickedSchema](#RemoveHandpickedSchema)

 | Properties | Type | Nullable | Description |
 | ---------- | ---- | -------- | ----------- |
 | tags | [string] |  no  |  |

---


 
 
 #### [CreateTagSchema](#CreateTagSchema)

 | Properties | Type | Nullable | Description |
 | ---------- | ---- | -------- | ----------- |
 | name | string |  no  |  |
 | sub_type | string |  no  |  |
 | _id | string |  no  |  |
 | type | string |  no  |  |
 | url | string |  no  |  |
 | position | string |  no  |  |
 | attributes | string |  no  |  |
 | content | string |  no  |  |

---


 
 
 #### [CreateTagRequestSchema](#CreateTagRequestSchema)

 | Properties | Type | Nullable | Description |
 | ---------- | ---- | -------- | ----------- |
 | tags | [[CreateTagSchema](#CreateTagSchema)] |  no  |  |

---


 
 
 #### [DataLoaderSchema](#DataLoaderSchema)

 | Properties | Type | Nullable | Description |
 | ---------- | ---- | -------- | ----------- |
 | name | string |  no  |  |
 | service | string |  no  |  |
 | operation_id | string |  no  |  |
 | type | string |  no  |  |
 | url | string |  no  |  |
 | content | string |  no  |  |
 | __source | [DataLoaderSourceSchema](#DataLoaderSourceSchema) |  no  |  |

---


 
 
 #### [DataLoaderSourceSchema](#DataLoaderSourceSchema)

 | Properties | Type | Nullable | Description |
 | ---------- | ---- | -------- | ----------- |
 | type | string |  no  |  |
 | id | string |  no  |  |

---


 
 
 #### [TagDeleteSuccessResponse](#TagDeleteSuccessResponse)

 | Properties | Type | Nullable | Description |
 | ---------- | ---- | -------- | ----------- |
 | success | boolean |  no  |  |

---


 
 
 #### [ContentAPIError](#ContentAPIError)

 | Properties | Type | Nullable | Description |
 | ---------- | ---- | -------- | ----------- |
 | message | string |  no  |  |
 | status | number |  no  |  |
 | code | string |  no  |  |
 | exception | string |  no  |  |
 | info | string |  no  |  |
 | request_id | string |  no  |  |
 | stack_trace | string |  no  |  |
 | meta | string |  no  |  |

---


 
 
 #### [CategorySchema](#CategorySchema)

 | Properties | Type | Nullable | Description |
 | ---------- | ---- | -------- | ----------- |
 | index | number |  no  |  |
 | title | string |  no  |  |
 | description | string |  no  |  |
 | children | [string] |  no  |  |
 | _id | string |  no  |  |
 | slug | string |  no  |  |
 | application | string |  no  |  |
 | icon_url | string |  no  |  |
 | _custom_json | string |  no  |  |

---


 
 
 #### [ChildrenSchema](#ChildrenSchema)

 | Properties | Type | Nullable | Description |
 | ---------- | ---- | -------- | ----------- |
 | question | string |  no  |  |
 | answer | string |  no  |  |
 | slug | string |  no  |  |
 | application | string |  no  |  |
 | _id | string |  no  |  |

---


 
 
 #### [CategoryRequestSchema](#CategoryRequestSchema)

 | Properties | Type | Nullable | Description |
 | ---------- | ---- | -------- | ----------- |
 | slug | string |  no  |  |
 | title | string |  no  |  |

---


 
 
 #### [FAQCategorySchema](#FAQCategorySchema)

 | Properties | Type | Nullable | Description |
 | ---------- | ---- | -------- | ----------- |
 | index | number |  no  |  |
 | title | string |  no  |  |
 | description | string |  no  |  |
 | children | [[ChildrenSchema](#ChildrenSchema)] |  no  |  |
 | _id | string |  no  |  |
 | slug | string |  no  |  |
 | application | string |  no  |  |
 | icon_url | string |  no  |  |
 | _custom_json | string |  no  |  |

---


 
 
 #### [FaqSchema](#FaqSchema)

 | Properties | Type | Nullable | Description |
 | ---------- | ---- | -------- | ----------- |
 | slug | string |  no  |  |
 | application | string |  no  |  |
 | _id | string |  no  |  |
 | question | string |  no  |  |
 | answer | string |  no  |  |

---


 
 
 #### [FAQ](#FAQ)

 | Properties | Type | Nullable | Description |
 | ---------- | ---- | -------- | ----------- |
 | slug | string |  no  |  |
 | question | string |  no  |  |
 | answer | string |  no  |  |

---


 
 
 #### [CreateFaqResponseSchema](#CreateFaqResponseSchema)

 | Properties | Type | Nullable | Description |
 | ---------- | ---- | -------- | ----------- |
 | faq | [FaqSchema](#FaqSchema) |  no  |  |

---


 
 
 #### [CreateFaqSchema](#CreateFaqSchema)

 | Properties | Type | Nullable | Description |
 | ---------- | ---- | -------- | ----------- |
 | faq | [FAQ](#FAQ) |  no  |  |

---


 
 
 #### [GetFaqSchema](#GetFaqSchema)

 | Properties | Type | Nullable | Description |
 | ---------- | ---- | -------- | ----------- |
 | faqs | [[FaqSchema](#FaqSchema)] |  no  |  |

---


 
 
 #### [UpdateFaqCategoryRequestSchema](#UpdateFaqCategoryRequestSchema)

 | Properties | Type | Nullable | Description |
 | ---------- | ---- | -------- | ----------- |
 | category | [CategorySchema](#CategorySchema) |  no  |  |

---


 
 
 #### [CreateFaqCategoryRequestSchema](#CreateFaqCategoryRequestSchema)

 | Properties | Type | Nullable | Description |
 | ---------- | ---- | -------- | ----------- |
 | category | [CategoryRequestSchema](#CategoryRequestSchema) |  no  |  |

---


 
 
 #### [CreateFaqCategorySchema](#CreateFaqCategorySchema)

 | Properties | Type | Nullable | Description |
 | ---------- | ---- | -------- | ----------- |
 | category | [CategorySchema](#CategorySchema) |  no  |  |

---


 
 
 #### [GetFaqCategoriesSchema](#GetFaqCategoriesSchema)

 | Properties | Type | Nullable | Description |
 | ---------- | ---- | -------- | ----------- |
 | categories | [[CategorySchema](#CategorySchema)] |  no  |  |

---


 
 
 #### [GetFaqCategoryBySlugSchema](#GetFaqCategoryBySlugSchema)

 | Properties | Type | Nullable | Description |
 | ---------- | ---- | -------- | ----------- |
 | category | [FAQCategorySchema](#FAQCategorySchema) |  no  |  |

---


 
 
 #### [Page](#Page)

 | Properties | Type | Nullable | Description |
 | ---------- | ---- | -------- | ----------- |
 | item_total | number |  no  |  |
 | next_id | string |  no  |  |
 | has_previous | boolean |  no  |  |
 | has_next | boolean |  no  |  |
 | current | number |  no  |  |
 | type | string |  yes  |  |
 | size | number |  no  |  |

---


 
 
 #### [LandingPageGetResponse](#LandingPageGetResponse)

 | Properties | Type | Nullable | Description |
 | ---------- | ---- | -------- | ----------- |
 | items | [[LandingPageSchema](#LandingPageSchema)] |  no  |  |
 | page | [Page](#Page) |  no  |  |

---


 
 
 #### [LandingPageSchema](#LandingPageSchema)

 | Properties | Type | Nullable | Description |
 | ---------- | ---- | -------- | ----------- |
 | slug | string |  no  |  |
 | action | [Action](#Action) |  no  |  |
 | platform | [string] |  no  |  |
 | created_by | [CreatedBySchema](#CreatedBySchema) |  no  |  |
 | date_meta | [DateMeta](#DateMeta) |  no  |  |
 | _id | string |  no  |  |
 | application | string |  no  |  |
 | archived | boolean |  no  |  |
 | _custom_json | string |  no  |  |

---


 
 
 #### [DefaultNavigationResponse](#DefaultNavigationResponse)

 | Properties | Type | Nullable | Description |
 | ---------- | ---- | -------- | ----------- |
 | items | [[NavigationSchema](#NavigationSchema)] |  no  |  |

---


 
 
 #### [NavigationGetResponse](#NavigationGetResponse)

 | Properties | Type | Nullable | Description |
 | ---------- | ---- | -------- | ----------- |
 | items | [[NavigationSchema](#NavigationSchema)] |  no  |  |
 | page | [Page](#Page) |  no  |  |

---


 
 
 #### [Orientation](#Orientation)

 | Properties | Type | Nullable | Description |
 | ---------- | ---- | -------- | ----------- |
 | portrait | [string] |  no  |  |
 | landscape | [string] |  no  |  |

---


 
 
 #### [NavigationSchema](#NavigationSchema)

 | Properties | Type | Nullable | Description |
 | ---------- | ---- | -------- | ----------- |
 | _id | string |  no  |  |
 | application | string |  no  |  |
 | archived | boolean |  no  |  |
 | name | string |  no  |  |
 | slug | string |  no  |  |
 | platform | [string] |  no  |  |
 | created_by | [CreatedBySchema](#CreatedBySchema) |  no  |  |
 | date_meta | [DateMeta](#DateMeta) |  no  |  |
 | orientation | [Orientation](#Orientation) |  no  |  |
 | version | number |  no  |  |
 | navigation | [[NavigationReference](#NavigationReference)] |  no  |  |

---


 
 
 #### [NavigationRequest](#NavigationRequest)

 | Properties | Type | Nullable | Description |
 | ---------- | ---- | -------- | ----------- |
 | name | string |  no  |  |
 | slug | string |  no  |  |
 | platform | [string] |  no  |  |
 | orientation | [Orientation](#Orientation) |  no  |  |
 | navigation | [[NavigationReference](#NavigationReference)] |  no  |  |

---


 
 
 #### [CustomPageSchema](#CustomPageSchema)

 | Properties | Type | Nullable | Description |
 | ---------- | ---- | -------- | ----------- |
 | _id | string |  no  |  |
 | platform | string |  no  |  |
 | title | string |  no  |  |
 | slug | string |  no  |  |
 | type | string |  no  |  |
 | orientation | string |  no  |  |
 | application | string |  no  |  |
 | description | string |  no  |  |
 | published | boolean |  no  |  |
 | tags | [string] |  no  |  |
 | content | [string] |  no  |  |
 | created_by | [CreatedBySchema](#CreatedBySchema) |  no  |  |
 | date_meta | [DateMeta](#DateMeta) |  no  |  |
 | _schedule | [ScheduleSchema](#ScheduleSchema) |  no  |  |

---


 
 
 #### [ContentSchema](#ContentSchema)

 | Properties | Type | Nullable | Description |
 | ---------- | ---- | -------- | ----------- |
 | type | string |  no  |  |
 | value | string |  no  |  |

---


 
 
 #### [CustomPage](#CustomPage)

 | Properties | Type | Nullable | Description |
 | ---------- | ---- | -------- | ----------- |
 | data | [CustomPageSchema](#CustomPageSchema) |  no  |  |

---


 
 
 #### [FeatureImage](#FeatureImage)

 | Properties | Type | Nullable | Description |
 | ---------- | ---- | -------- | ----------- |
 | secure_url | string |  no  |  |

---


 
 
 #### [PageGetResponse](#PageGetResponse)

 | Properties | Type | Nullable | Description |
 | ---------- | ---- | -------- | ----------- |
 | items | [[PageSchema](#PageSchema)] |  no  |  |
 | page | [Page](#Page) |  no  |  |

---


 
 
 #### [PageSpec](#PageSpec)

 | Properties | Type | Nullable | Description |
 | ---------- | ---- | -------- | ----------- |
 | specifications | [[PageSpecItem](#PageSpecItem)] |  no  |  |

---


 
 
 #### [PageSpecParam](#PageSpecParam)

 | Properties | Type | Nullable | Description |
 | ---------- | ---- | -------- | ----------- |
 | key | string |  no  |  |
 | required | boolean |  no  |  |

---


 
 
 #### [PageSpecItem](#PageSpecItem)

 | Properties | Type | Nullable | Description |
 | ---------- | ---- | -------- | ----------- |
 | page_type | string |  no  |  |
 | display_name | string |  no  |  |
 | params | [[PageSpecParam](#PageSpecParam)] |  no  |  |
 | query | [[PageSpecParam](#PageSpecParam)] |  no  |  |

---


 
 
 #### [PageSchema](#PageSchema)

 | Properties | Type | Nullable | Description |
 | ---------- | ---- | -------- | ----------- |
 | _id | string |  no  |  |
 | application | string |  no  |  |
 | component_ids | [string] |  no  | Components can be used to store multiple components |
 | content | [string] |  no  |  |
 | content_path | string |  no  |  |
 | created_by | [CreatedBySchema](#CreatedBySchema) |  no  |  |
 | date_meta | [DateMeta](#DateMeta) |  no  |  |
 | description | string |  no  |  |
 | feature_image | [Asset](#Asset) |  no  |  |
 | page_meta | [string] |  no  |  |
 | _schedule | [ScheduleSchema](#ScheduleSchema) |  no  |  |
 | _custom_json | string |  no  |  |
 | orientation | string |  no  |  |
 | platform | string |  no  |  |
 | published | boolean |  no  |  |
 | slug | string |  no  |  |
 | tags | [string] |  no  |  |
 | title | string |  no  |  |
 | type | string |  no  |  |
 | seo | [SEO](#SEO) |  no  |  |
 | visibility | string |  no  |  |
 | archived | boolean |  no  |  |

---


 
 
 #### [CreatedBySchema](#CreatedBySchema)

 | Properties | Type | Nullable | Description |
 | ---------- | ---- | -------- | ----------- |
 | id | string |  no  |  |

---


 
 
 #### [PageContent](#PageContent)

 | Properties | Type | Nullable | Description |
 | ---------- | ---- | -------- | ----------- |
 | type | string |  no  |  |
 | value | string |  no  |  |

---


 
 
 #### [PageMeta](#PageMeta)

 | Properties | Type | Nullable | Description |
 | ---------- | ---- | -------- | ----------- |
 | key | string |  no  |  |
 | value | string |  no  |  |

---


 
 
 #### [PageRequest](#PageRequest)

 | Properties | Type | Nullable | Description |
 | ---------- | ---- | -------- | ----------- |
 | _schedule | [CronSchedule](#CronSchedule) |  no  |  |
 | application | string |  no  |  |
 | author | [Author](#Author) |  no  |  |
 | _custom_json | string |  no  |  |
 | orientation | string |  no  |  |
 | content | [string] |  no  |  |
 | feature_image | [Asset](#Asset) |  no  |  |
 | published | boolean |  no  |  |
 | reading_time | string |  no  |  |
 | slug | string |  no  |  |
 | tags | [string] |  no  |  |
 | seo | [SEO](#SEO) |  no  |  |
 | title | string |  no  |  |

---


 
 
 #### [CronSchedule](#CronSchedule)

 | Properties | Type | Nullable | Description |
 | ---------- | ---- | -------- | ----------- |
 | cron | string |  no  |  |
 | start | string |  no  |  |
 | end | string |  no  |  |
 | duration | number |  no  |  |

---


 
 
 #### [PagePublishRequest](#PagePublishRequest)

 | Properties | Type | Nullable | Description |
 | ---------- | ---- | -------- | ----------- |
 | publish | boolean |  no  |  |

---


 
 
 #### [PageMetaSchema](#PageMetaSchema)

 | Properties | Type | Nullable | Description |
 | ---------- | ---- | -------- | ----------- |
 | system_pages | [[NavigationSchema](#NavigationSchema)] |  no  |  |
 | custom_pages | [[PageSchema](#PageSchema)] |  no  |  |
 | application_id | string |  no  |  |

---


 
 
 #### [SlideshowGetResponse](#SlideshowGetResponse)

 | Properties | Type | Nullable | Description |
 | ---------- | ---- | -------- | ----------- |
 | items | [[SlideshowSchema](#SlideshowSchema)] |  no  |  |
 | page | [Page](#Page) |  no  |  |

---


 
 
 #### [SlideshowSchema](#SlideshowSchema)

 | Properties | Type | Nullable | Description |
 | ---------- | ---- | -------- | ----------- |
 | _id | string |  no  |  |
 | slug | string |  no  |  |
 | date_meta | [DateMeta](#DateMeta) |  no  |  |
 | application | string |  no  |  |
 | platform | string |  no  |  |
 | configuration | [ConfigurationSchema](#ConfigurationSchema) |  no  |  |
 | media | [[SlideshowMedia](#SlideshowMedia)] |  no  |  |
 | active | boolean |  no  |  |
 | archived | boolean |  no  |  |
 | _custom_json | string |  no  |  |

---


 
 
 #### [SlideshowRequest](#SlideshowRequest)

 | Properties | Type | Nullable | Description |
 | ---------- | ---- | -------- | ----------- |
 | slug | string |  no  |  |
 | platform | string |  no  |  |
 | configuration | [ConfigurationSchema](#ConfigurationSchema) |  no  |  |
 | media | [SlideshowMedia](#SlideshowMedia) |  no  |  |
 | active | boolean |  no  |  |

---


 
 
 #### [Support](#Support)

 | Properties | Type | Nullable | Description |
 | ---------- | ---- | -------- | ----------- |
 | created | boolean |  no  |  |
 | _id | string |  no  |  |
 | config_type | string |  no  |  |
 | application | string |  no  |  |
 | created_at | string |  no  |  |
 | updated_at | string |  no  |  |
 | contact | [ContactSchema](#ContactSchema) |  no  |  |

---


 
 
 #### [PhoneProperties](#PhoneProperties)

 | Properties | Type | Nullable | Description |
 | ---------- | ---- | -------- | ----------- |
 | key | string |  no  |  |
 | code | string |  no  |  |
 | number | string |  no  |  |

---


 
 
 #### [PhoneSchema](#PhoneSchema)

 | Properties | Type | Nullable | Description |
 | ---------- | ---- | -------- | ----------- |
 | active | boolean |  no  |  |
 | phone | [[PhoneProperties](#PhoneProperties)] |  no  |  |

---


 
 
 #### [EmailProperties](#EmailProperties)

 | Properties | Type | Nullable | Description |
 | ---------- | ---- | -------- | ----------- |
 | key | string |  no  |  |
 | value | string |  no  |  |

---


 
 
 #### [EmailSchema](#EmailSchema)

 | Properties | Type | Nullable | Description |
 | ---------- | ---- | -------- | ----------- |
 | active | boolean |  no  |  |
 | email | [[EmailProperties](#EmailProperties)] |  no  |  |

---


 
 
 #### [ContactSchema](#ContactSchema)

 | Properties | Type | Nullable | Description |
 | ---------- | ---- | -------- | ----------- |
 | phone | [PhoneSchema](#PhoneSchema) |  no  |  |
 | email | [EmailSchema](#EmailSchema) |  no  |  |

---


 
 
 #### [TagsSchema](#TagsSchema)

 | Properties | Type | Nullable | Description |
 | ---------- | ---- | -------- | ----------- |
 | application | string |  no  |  |
 | _id | string |  no  |  |
 | tags | [[TagSchema](#TagSchema)] |  no  |  |

---


 
 
 #### [TagSchema](#TagSchema)

 | Properties | Type | Nullable | Description |
 | ---------- | ---- | -------- | ----------- |
 | name | string |  no  |  |
 | url | string |  no  |  |
 | type | string |  no  |  |
 | sub_type | string |  no  |  |
 | _id | string |  no  |  |
 | position | string |  no  |  |
 | attributes | string |  no  |  |
 | content | string |  no  |  |
 | __source | [TagSourceSchema](#TagSourceSchema) |  no  |  |

---


 
 
 #### [TagSourceSchema](#TagSourceSchema)

 | Properties | Type | Nullable | Description |
 | ---------- | ---- | -------- | ----------- |
 | type | string |  no  |  |
 | id | string |  no  |  |

---




### Enums





 #### [PageType](#PageType)
 Type : string

 | Name | Value | Description |
 | ---- | ----- | ----------- |
 | aboutUs | about-us | Symbolic link for About Us: /about-us |
 | addresses | addresses | Symbolic link for Saved Addresses: /profile/address |
 | blog | blog | Symbolic link for Blog: /blog/:slug |
 | brands | brands | Symbolic link for Brands: /brands/:department |
 | cards | cards | Symbolic link for Saved Cards: /profile/my-cards |
 | cart | cart | Symbolic link for Cart: /cart/bag/ |
 | categories | categories | Symbolic link for Categories: /categories/:department |
 | brand | brand | Symbolic link for Brand: /brand/:slug |
 | category | category | Symbolic link for Category: /category/:slug |
 | collection | collection | Symbolic link for Collection: /collection/:slug |
 | collections | collections | Symbolic link for Collections: /collections/ |
 | contactUs | contact-us | Symbolic link for Contact Us: /contact-us/ |
 | external | external | Symbolic link for External Link: /external/:url |
 | faq | faq | Symbolic link for FAQ: /faq/:category |
 | freshchat | freshchat | Symbolic link for Chat by Freshchat: /freshchat |
 | home | home | Symbolic link for Home: / |
 | notificationSettings | notification-settings | Symbolic link for Notification Settings: /notification-settings |
 | orders | orders | Symbolic link for Orders: /profile/orders |
 | page | page | Symbolic link for Page: /page/:slug |
 | policy | policy | Symbolic link for Privacy Policy: /privacy-policy |
 | product | product | Symbolic link for Product: /product/:slug |
 | productReviews | product-reviews | Symbolic link for Product Reviews: /product/:slug/reviews |
 | addProductReview | add-product-review | Symbolic link for Add Product review: /product/:slug/add-review |
 | productRequest | product-request | Symbolic link for Product Request: /product-request/ |
 | products | products | Symbolic link for Products: /products/ |
 | profile | profile | Symbolic link for Profile: /profile |
 | profileBasic | profile-basic | Symbolic link for Basic Profile: /profile/details |
 | profileCompany | profile-company | Symbolic link for Profile Company: /profile/company |
 | profileEmails | profile-emails | Symbolic link for Profile Emails: /profile/email |
 | profilePhones | profile-phones | Symbolic link for Profile Phones: /profile/phone |
 | rateUs | rate-us | Symbolic link for Rate Us: /rate-us |
 | referEarn | refer-earn | Symbolic link for Refer & Earn: /profile/refer-earn |
 | settings | settings | Symbolic link for Settings: /setting/currency |
 | sharedCart | shared-cart | Symbolic link for Shared Cart: /shared-cart/:token |
 | tnc | tnc | Symbolic link for Terms and Conditions: /terms-and-conditions |
 | trackOrder | track-order | Symbolic link for Track Order: /order-tracking/:orderId |
 | wishlist | wishlist | Symbolic link for Wishlist: /wishlist/ |
 | sections | sections | Symbolic link for Sections: /sections/:group |
 | form | form | Symbolic link for Form: /form/:slug |
 | cartDelivery | cart-delivery | Symbolic link for Cart Delivery: /cart/delivery |
 | cartPayment | cart-payment | Symbolic link for Cart Payment Information: /cart/payment-info |
 | cartReview | cart-review | Symbolic link for Cart Order Review: /cart/order-review |

---





<|MERGE_RESOLUTION|>--- conflicted
+++ resolved
@@ -5095,7 +5095,6 @@
 
 ### createPagePreview
 Create a page preview
-<<<<<<< HEAD
 
 
 
@@ -5333,8 +5332,6 @@
 
 ### deletePage
 Delete a page
-=======
->>>>>>> c37f88f0
 
 
 
@@ -5667,29 +5664,17 @@
 ---
 
 
-<<<<<<< HEAD
 ### updateSEOConfiguration
 Update SEO of application
-=======
-### deletePage
-Delete a page
->>>>>>> c37f88f0
 
 
 
 ```javascript
 // Promise
-<<<<<<< HEAD
 const promise = client.application("<APPLICATION_ID>").content.updateSEOConfiguration({  body : value });
 
 // Async/Await
 const data = await client.application("<APPLICATION_ID>").content.updateSEOConfiguration({  body : value });
-=======
-const promise = client.application("<APPLICATION_ID>").content.deletePage({  id : value });
-
-// Async/Await
-const data = await client.application("<APPLICATION_ID>").content.deletePage({  id : value });
->>>>>>> c37f88f0
 ```
 
 
@@ -5697,20 +5682,11 @@
 
 
 | Argument  |  Type  | Required | Description |
-<<<<<<< HEAD
 | --------- | -----  | -------- | ----------- |
 | body | [SeoComponent](#SeoComponent) | yes | Request body |
 
 
 Use this API to edit the SEO details of an application. This includes the sitemap, robot.txt, custom meta tags, etc.
-=======
-| --------- | -----  | -------- | ----------- | 
-| id | string | yes | ID allotted to the page. |  
-
-
-
-Use this API to delete an existing page.
->>>>>>> c37f88f0
 
 *Returned Response:*
 
@@ -5719,11 +5695,7 @@
 
 [SeoSchema](#SeoSchema)
 
-<<<<<<< HEAD
 Success. Refer `SeoSchema` for more details.
-=======
-Success.
->>>>>>> c37f88f0
 
 
 
@@ -5778,19 +5750,13 @@
 ---
 
 
-<<<<<<< HEAD
 ### getSlideshows
 Get slideshows
-=======
-### updatePathRedirectionRules
-Save path based redirection rules
->>>>>>> c37f88f0
 
 
 
 ```javascript
 // Promise
-<<<<<<< HEAD
 const promise = client.application("<APPLICATION_ID>").content.getSlideshows({  devicePlatform : value,
  pageNo : value,
  pageSize : value });
@@ -5799,12 +5765,6 @@
 const data = await client.application("<APPLICATION_ID>").content.getSlideshows({  devicePlatform : value,
  pageNo : value,
  pageSize : value });
-=======
-const promise = client.application("<APPLICATION_ID>").content.updatePathRedirectionRules({  body : value });
-
-// Async/Await
-const data = await client.application("<APPLICATION_ID>").content.updatePathRedirectionRules({  body : value });
->>>>>>> c37f88f0
 ```
 
 
@@ -5812,7 +5772,6 @@
 
 
 | Argument  |  Type  | Required | Description |
-<<<<<<< HEAD
 | --------- | -----  | -------- | ----------- | 
 | devicePlatform | string | yes | Filter slideshows by platform. Acceptable values are: web, android, ios and all |    
 | pageNo | number | no | The page number to navigate through the given set of results. Default value is 1. |    
@@ -5821,28 +5780,15 @@
 
 
 A slideshow is a group of images, videos or a combination of both that are shown on the website in the form of slides. Use this API to fetch a list of slideshows.
-=======
-| --------- | -----  | -------- | ----------- |
-| body | [PathMappingSchema](#PathMappingSchema) | yes | Request body |
-
-
-Use this API to add, update or delete path-based redirection rules
->>>>>>> c37f88f0
 
 *Returned Response:*
 
 
 
 
-<<<<<<< HEAD
 [SlideshowGetResponse](#SlideshowGetResponse)
 
 Success. Refer `SlideshowGetResponse` for more details.
-=======
-[PathMappingSchema](#PathMappingSchema)
-
-Success. Refer `PathMappingSchema` for more details.
->>>>>>> c37f88f0
 
 
 
@@ -5852,7 +5798,6 @@
 
 ```json
 {
-<<<<<<< HEAD
   "value": {
     "items": [
       {
@@ -5905,14 +5850,6 @@
       "has_next": true
     }
   }
-=======
-  "redirections": [
-    {
-      "redirect_from": "test.hostfynd.dev/redirect_from",
-      "redirect_to": "/redirect_to"
-    }
-  ]
->>>>>>> c37f88f0
 }
 ```
 </details>
@@ -5928,19 +5865,13 @@
 ---
 
 
-<<<<<<< HEAD
 ### createSlideshow
 Create a slideshow
-=======
-### getPathRedirectionRules
-Get path based redirection rules
->>>>>>> c37f88f0
 
 
 
 ```javascript
 // Promise
-<<<<<<< HEAD
 const promise = client.application("<APPLICATION_ID>").content.createSlideshow({  body : value });
 
 // Async/Await
@@ -5957,35 +5888,15 @@
 
 
 A slideshow is a group of images, videos or a combination of both that are shown on the website in the form of slides. Use this API to create a slideshow.
-=======
-const promise = client.application("<APPLICATION_ID>").content.getPathRedirectionRules();
-
-// Async/Await
-const data = await client.application("<APPLICATION_ID>").content.getPathRedirectionRules();
-```
-
-
-
-
-
-
-Use this API to get path based redirection rules.
->>>>>>> c37f88f0
 
 *Returned Response:*
 
 
 
 
-<<<<<<< HEAD
 [SlideshowSchema](#SlideshowSchema)
 
 Success. Refer `SlideshowSchema` for more details.
-=======
-[PathMappingSchema](#PathMappingSchema)
-
-Success. Refer `PathMappingSchema` for more details.
->>>>>>> c37f88f0
 
 
 
@@ -5999,7 +5910,6 @@
 
 ```json
 {
-<<<<<<< HEAD
   "value": {
     "date_meta": {
       "created_on": "2021-03-14T05:27:12.319Z",
@@ -6040,9 +5950,6 @@
     "application": "5cd3db5e9d692cfe5302a7bb",
     "active": true
   }
-=======
-  "$ref": "#/components/examples/PathMapping"
->>>>>>> c37f88f0
 }
 ```
 </details>
