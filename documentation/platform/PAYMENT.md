--- conflicted
+++ resolved
@@ -2644,21 +2644,12 @@
 
  | Properties | Type | Nullable | Description |
  | ---------- | ---- | -------- | ----------- |
-<<<<<<< HEAD
  | display_fields | [string] |  yes  | List of all included  options with their Details. |
  | success | boolean |  yes  | Response is successful or not |
  | aggregators | [string] |  no  | List of all speceific Payment options with their Details. |
  | excluded_fields | [string] |  yes  | List of all excluded  options with their Details. |
  | created | boolean |  yes  | Response is created or not |
  | app_id | string |  yes  | Application Id to which Payment config Mapped |
-=======
- | excluded_fields | [string] |  yes  | List of all excluded  options with their Details. |
- | success | boolean |  yes  | Response is successful or not |
- | app_id | string |  yes  | Application Id to which Payment config Mapped |
- | aggregators | [string] |  no  | List of all speceific Payment options with their Details. |
- | created | boolean |  yes  | Response is created or not |
- | display_fields | [string] |  yes  | List of all included  options with their Details. |
->>>>>>> c37f88f0
 
 ---
 
@@ -2682,16 +2673,10 @@
 
  | Properties | Type | Nullable | Description |
  | ---------- | ---- | -------- | ----------- |
-<<<<<<< HEAD
  | key | string |  yes  | Api key of the payment aggregator |
  | config_type | string |  yes  | Config Type of the aggregator |
  | is_active | boolean |  no  | Enable/ Disable Flag |
  | secret | string |  yes  | Secret Key of the payment aggregator |
-=======
- | secret | string |  yes  | Secret Key of the payment aggregator |
- | is_active | boolean |  no  | Enable/ Disable Flag |
- | key | string |  yes  | Api key of the payment aggregator |
->>>>>>> c37f88f0
  | merchant_salt | string |  yes  | Merchant key of the payment aggregator |
  | config_type | string |  yes  | Config Type of the aggregator |
 
@@ -2704,15 +2689,9 @@
 
  | Properties | Type | Nullable | Description |
  | ---------- | ---- | -------- | ----------- |
-<<<<<<< HEAD
  | aggregator_name | [PaymentGatewayConfig](#PaymentGatewayConfig) |  no  |  |
  | is_active | boolean |  no  | Enable/ Disable Flag |
  | app_id | string |  yes  | Application Id to which Payment config Mapped |
-=======
- | app_id | string |  yes  | Application Id to which Payment config Mapped |
- | is_active | boolean |  no  | Enable/ Disable Flag |
- | aggregator_name | [PaymentGatewayConfig](#PaymentGatewayConfig) |  no  |  |
->>>>>>> c37f88f0
 
 ---
 
@@ -2809,7 +2788,6 @@
 
  | Properties | Type | Nullable | Description |
  | ---------- | ---- | -------- | ----------- |
-<<<<<<< HEAD
  | card_name | string |  no  | card_name |
  | display_name | string |  no  | display name |
  | exp_year | number |  no  | exp_year |
@@ -2839,35 +2817,6 @@
  | exp_month | number |  no  | exp_month |
  | card_isin | string |  no  | card_isin |
  | card_id | string |  no  | card_id |
-=======
- | exp_month | number |  no  | exp_month |
- | expired | boolean |  no  | expired |
- | card_fingerprint | string |  no  | card_fingerprint |
- | timeout | number |  no  | timeout |
- | retry_count | number |  no  | retry_count |
- | card_brand_image | string |  no  | card_brand_image |
- | card_isin | string |  no  | card_isin |
- | fynd_vpa | string |  no  | fynd_vpa |
- | card_issuer | string |  no  | card_issuer |
- | card_name | string |  no  | card_name |
- | card_reference | string |  no  | card_reference |
- | logo_url | [PaymentModeLogo](#PaymentModeLogo) |  no  | Logo |
- | nickname | string |  no  | nickname |
- | card_number | string |  no  | card_number |
- | merchant_code | string |  no  | merchant code |
- | name | string |  no  | name |
- | display_name | string |  no  | display name |
- | card_type | string |  no  | card_type |
- | intent_flow | boolean |  no  | intent_flow |
- | exp_year | number |  no  | exp_year |
- | card_id | string |  no  | card_id |
- | display_priority | number |  no  | Dispaly Priority |
- | code | string |  no  | code |
- | intent_app_error_list | [string] |  no  | intent_app_error_list |
- | card_token | string |  no  | card_token |
- | aggregator_name | string |  yes  | aggregator_name |
- | card_brand | string |  no  | card_brand |
->>>>>>> c37f88f0
 
 ---
 
@@ -2879,21 +2828,12 @@
  | Properties | Type | Nullable | Description |
  | ---------- | ---- | -------- | ----------- |
  | add_card_enabled | boolean |  no  | Annonymous card flag |
-<<<<<<< HEAD
  | display_name | string |  yes  | Payment mode display name |
  | display_priority | number |  yes  | Dispaly Priority |
  | list | [[PaymentModeList](#PaymentModeList)] |  no  | Payment mode |
  | name | string |  yes  | Payment mode name |
  | aggregator_name | string |  no  | Dispaly Priority |
  | anonymous_enable | boolean |  no  | Annonymous card flag |
-=======
- | list | [[PaymentModeList](#PaymentModeList)] |  no  | Payment mode |
- | display_priority | number |  yes  | Dispaly Priority |
- | aggregator_name | string |  no  | Dispaly Priority |
- | anonymous_enable | boolean |  no  | Annonymous card flag |
- | name | string |  yes  | Payment mode name |
- | display_name | string |  yes  | Payment mode display name |
->>>>>>> c37f88f0
 
 ---
 
@@ -2928,21 +2868,12 @@
  | Properties | Type | Nullable | Description |
  | ---------- | ---- | -------- | ----------- |
  | unique_transfer_no | string |  yes  | display priority of the payment mode |
-<<<<<<< HEAD
  | is_active | boolean |  yes  | Enable/DIsable Flag Payout |
  | transfer_type | string |  yes  | transafer type |
  | is_default | boolean |  yes  | default or not  |
  | payouts_aggregators | [string] |  yes  | payout aggregator object |
  | more_attributes | string |  yes  | bank details object |
  | customers | string |  yes  | customers details object |
-=======
- | customers | string |  yes  | customers details object |
- | is_active | boolean |  yes  | Enable/DIsable Flag Payout |
- | transfer_type | string |  yes  | transafer type |
- | more_attributes | string |  yes  | bank details object |
- | payouts_aggregators | [string] |  yes  | payout aggregator object |
- | is_default | boolean |  yes  | default or not  |
->>>>>>> c37f88f0
 
 ---
 
@@ -2953,7 +2884,6 @@
 
  | Properties | Type | Nullable | Description |
  | ---------- | ---- | -------- | ----------- |
-<<<<<<< HEAD
  | pincode | number |  no  |  |
  | country | string |  no  |  |
  | city | string |  no  |  |
@@ -2964,18 +2894,6 @@
  | ifsc_code | string |  yes  |  |
  | state | string |  no  |  |
  | account_holder | string |  no  |  |
-=======
- | ifsc_code | string |  yes  |  |
- | state | string |  no  |  |
- | account_holder | string |  no  |  |
- | country | string |  no  |  |
- | pincode | number |  no  |  |
- | bank_name | string |  no  |  |
- | account_type | string |  yes  |  |
- | account_no | string |  no  |  |
- | branch_name | string |  no  |  |
- | city | string |  no  |  |
->>>>>>> c37f88f0
 
 ---
 
@@ -2986,21 +2904,12 @@
 
  | Properties | Type | Nullable | Description |
  | ---------- | ---- | -------- | ----------- |
-<<<<<<< HEAD
  | aggregator | string |  yes  | Aggregator Name |
  | is_active | boolean |  yes  | Enable/Disable Flag Payout |
  | bank_details | [PayoutBankDetails](#PayoutBankDetails) |  yes  | payout bank details object |
  | transfer_type | string |  yes  | transafer type |
  | unique_external_id | string |  yes  | Unique Id of Payout |
  | users | string |  yes  | payout users object |
-=======
- | is_active | boolean |  yes  | Enable/Disable Flag Payout |
- | transfer_type | string |  yes  | transafer type |
- | bank_details | [PayoutBankDetails](#PayoutBankDetails) |  yes  | payout bank details object |
- | aggregator | string |  yes  | Aggregator Name |
- | users | string |  yes  | payout users object |
- | unique_external_id | string |  yes  | Unique Id of Payout |
->>>>>>> c37f88f0
 
 ---
 
@@ -3011,7 +2920,6 @@
 
  | Properties | Type | Nullable | Description |
  | ---------- | ---- | -------- | ----------- |
-<<<<<<< HEAD
  | success | boolean |  yes  | Response is successful or not |
  | aggregator | string |  yes  | Aggregator Name |
  | payouts | string |  yes  | payout  object |
@@ -3022,18 +2930,6 @@
  | users | string |  yes  | users details object |
  | created | boolean |  yes  | created flag |
  | payment_status | string |  yes  | status of payment |
-=======
- | unique_transfer_no | string |  yes  | unique transfer no |
- | payouts | string |  yes  | payout  object |
- | is_active | boolean |  yes  | Enable/DIsable Flag Payout |
- | bank_details | string |  yes  | payout bank_details object |
- | transfer_type | string |  yes  | transfer type |
- | aggregator | string |  yes  | Aggregator Name |
- | users | string |  yes  | users details object |
- | success | boolean |  yes  | Response is successful or not |
- | payment_status | string |  yes  | status of payment |
- | created | boolean |  yes  | created flag |
->>>>>>> c37f88f0
 
 ---
 
@@ -3046,10 +2942,6 @@
  | ---------- | ---- | -------- | ----------- |
  | is_active | boolean |  yes  | Enable/DIsable Flag Payout |
  | success | boolean |  yes  | Response is successful or not |
-<<<<<<< HEAD
-=======
- | is_active | boolean |  yes  | Enable/DIsable Flag Payout |
->>>>>>> c37f88f0
  | is_default | boolean |  yes  | Enable/Disable Default Payout |
 
 ---
@@ -3062,13 +2954,8 @@
  | Properties | Type | Nullable | Description |
  | ---------- | ---- | -------- | ----------- |
  | is_active | boolean |  yes  | Enable/Disable Flag Payout |
-<<<<<<< HEAD
  | is_default | boolean |  yes  | Enable/Disable Default Payout |
  | unique_external_id | string |  yes  | Unique Id of Payout |
-=======
- | unique_external_id | string |  yes  | Unique Id of Payout |
- | is_default | boolean |  yes  | Enable/Disable Default Payout |
->>>>>>> c37f88f0
 
 ---
 
@@ -3113,11 +3000,6 @@
 
  | Properties | Type | Nullable | Description |
  | ---------- | ---- | -------- | ----------- |
-<<<<<<< HEAD
-=======
- | config | string |  yes  | Aggregator Config |
- | success | boolean |  yes  | Response is successful or not |
->>>>>>> c37f88f0
  | aggregator | string |  yes  | Aggregator Name |
  | config | string |  yes  | Aggregator Config |
  | success | boolean |  yes  | Response is successful or not |
@@ -3154,32 +3036,18 @@
 
  | Properties | Type | Nullable | Description |
  | ---------- | ---- | -------- | ----------- |
-<<<<<<< HEAD
  | vpa | string |  no  |  |
  | email | string |  yes  | Email of the Account Holder |
  | address | string |  no  | Address of the User |
-=======
- | wallet | string |  no  |  |
- | address | string |  no  | Address of the User |
- | ifsc_code | string |  yes  | Ifsc Code of the Account |
- | account_holder | string |  yes  | Name of the Account Holder |
- | vpa | string |  no  |  |
- | mobile | string |  yes  | Moblie Number of the User |
- | comment | string |  no  | Remarks added by The user |
- | bank_name | string |  yes  | Bank Name of the Account |
->>>>>>> c37f88f0
  | account_no | string |  yes  | Account NUmber of the Account Holder |
  | email | string |  yes  | Email of the Account Holder |
  | branch_name | string |  yes  | Branch Name of the Account |
-<<<<<<< HEAD
  | comment | string |  no  | Remarks added by The user |
  | bank_name | string |  yes  | Bank Name of the Account |
  | ifsc_code | string |  yes  | Ifsc Code of the Account |
  | mobile | string |  yes  | Moblie Number of the User |
  | wallet | string |  no  |  |
  | account_holder | string |  yes  | Name of the Account Holder |
-=======
->>>>>>> c37f88f0
 
 ---
 
@@ -3190,7 +3058,6 @@
 
  | Properties | Type | Nullable | Description |
  | ---------- | ---- | -------- | ----------- |
-<<<<<<< HEAD
  | details | [BeneficiaryModeDetails](#BeneficiaryModeDetails) |  yes  | Beneficiary bank details |
  | transfer_mode | string |  yes  | Transfer Mode of the Beneficiary to be added |
  | otp | string |  no  |  |
@@ -3198,15 +3065,6 @@
  | order_id | string |  yes  | Merchant Order Id |
  | request_id | string |  no  |  |
  | delights | boolean |  yes  | True if  beneficiary to be added by delights or False if by User |
-=======
- | delights | boolean |  yes  | True if  beneficiary to be added by delights or False if by User |
- | order_id | string |  yes  | Merchant Order Id |
- | request_id | string |  no  |  |
- | transfer_mode | string |  yes  | Transfer Mode of the Beneficiary to be added |
- | details | [BeneficiaryModeDetails](#BeneficiaryModeDetails) |  yes  | Beneficiary bank details |
- | shipment_id | string |  yes  | Shipment Id of the respective Merchant Order Id |
- | otp | string |  no  |  |
->>>>>>> c37f88f0
 
 ---
 
@@ -3218,10 +3076,7 @@
  | Properties | Type | Nullable | Description |
  | ---------- | ---- | -------- | ----------- |
  | success | boolean |  yes  | Success or failure flag. |
-<<<<<<< HEAD
  | is_verified_flag | boolean |  no  |  |
-=======
->>>>>>> c37f88f0
  | data | string |  no  | Refund account data. |
  | message | string |  yes  | Response message |
 
@@ -3249,10 +3104,6 @@
  | ---------- | ---- | -------- | ----------- |
  | bank_name | string |  yes  | Bank Name Of Account |
  | success | boolean |  no  | Response is successful or not |
-<<<<<<< HEAD
-=======
- | bank_name | string |  yes  | Bank Name Of Account |
->>>>>>> c37f88f0
  | branch_name | string |  yes  | Branch Name Of Account |
 
 ---
@@ -3264,7 +3115,6 @@
 
  | Properties | Type | Nullable | Description |
  | ---------- | ---- | -------- | ----------- |
-<<<<<<< HEAD
  | email | string |  yes  | EMail of User |
  | address | string |  yes  | Address of User |
  | is_active | boolean |  yes  | Boolean Flag whether Beneficiary set or not |
@@ -3284,27 +3134,6 @@
  | modified_on | string |  yes  | MOdification Date of Beneficiary |
  | mobile | boolean |  no  | MObile no of User |
  | created_on | string |  yes  | Creation Date of Beneficiary |
-=======
- | ifsc_code | string |  yes  | Ifsc Code Of Account |
- | beneficiary_id | string |  yes  | Benenficiary Id |
- | account_holder | string |  yes  | Account Holder Name |
- | modified_on | string |  yes  | MOdification Date of Beneficiary |
- | transfer_mode | string |  yes  | Transfer Mode Of Account |
- | account_no | string |  yes  | Account Number |
- | created_on | string |  yes  | Creation Date of Beneficiary |
- | branch_name | boolean |  no  | Branch Name Of Account |
- | address | string |  yes  | Address of User |
- | delights_user_name | string |  yes  | User Id Who filled the Beneficiary  |
- | comment | boolean |  no  | Remarks |
- | id | number |  yes  |   |
- | is_active | boolean |  yes  | Boolean Flag whether Beneficiary set or not |
- | title | string |  yes  | Title Of Account |
- | display_name | string |  yes  | Display Name Of Account |
- | email | string |  yes  | EMail of User |
- | mobile | boolean |  no  | MObile no of User |
- | bank_name | string |  yes  | Bank Name Of Account |
- | subtitle | string |  yes  | SHort Title Of Account |
->>>>>>> c37f88f0
 
 ---
 
