--- conflicted
+++ resolved
@@ -92,22 +92,15 @@
     static getCategoryData(): any;
     static updateCategory(): any;
     static getProducts(): any;
-<<<<<<< HEAD
     static createProduct(): any;
-=======
-    static editProduct(): any;
->>>>>>> c37f88f0
     static deleteProduct(): any;
     static getProduct(): any;
     static editProduct(): any;
     static getProductValidation(): any;
     static getProductSize(): any;
     static getProductBulkUploadHistory(): any;
-<<<<<<< HEAD
     static updateProductAssetsInBulk(): any;
     static deleteProductBulkJob(): any;
-=======
->>>>>>> c37f88f0
     static createProductsInBulk(): any;
     static deleteProductBulkJob(): any;
     static getProductTags(): any;
@@ -119,15 +112,9 @@
     static getInventoryBySizeIdentifier(): any;
     static deleteInventory(): any;
     static getInventoryBulkUploadHistory(): any;
-<<<<<<< HEAD
     static createBulkInventoryJob(): any;
     static deleteBulkInventoryJob(): any;
     static createBulkInventory(): any;
-=======
-    static createBulkInventory(): any;
-    static deleteBulkInventoryJob(): any;
-    static createInventoryExportJob(): any;
->>>>>>> c37f88f0
     static getInventoryExport(): any;
     static createInventoryExportJob(): any;
     static exportInventoryConfig(): any;
